--- conflicted
+++ resolved
@@ -229,21 +229,13 @@
     common:
       - output_types: conda
         packages:
-<<<<<<< HEAD
-          - ucx-py==0.43.*
-=======
           - ucx-py==0.44.*,>=0.0.0a0
->>>>>>> 5c62a914
   test_python:
     common:
       - output_types: [conda, requirements, pyproject]
         packages:
           - cloudpickle
-<<<<<<< HEAD
-          - rapids-dask-dependency==25.4.*
-=======
           - rapids-dask-dependency==25.6.*,>=0.0.0a0
->>>>>>> 5c62a914
           - distributed
           - numba>=0.59.1,<0.62.0a0
           - pytest==7.*
@@ -251,32 +243,20 @@
           - pytest-rerunfailures
       - output_types: [conda]
         packages:
-<<<<<<< HEAD
-          - &cudf_unsuffixed cudf==25.4.*
-=======
           - &cudf_unsuffixed cudf==25.6.*,>=0.0.0a0
->>>>>>> 5c62a914
-    specific:
-      - output_types: [requirements, pyproject]
-        matrices:
-          - matrix:
-              cuda: "12.*"
-              cuda_suffixed: "true"
-            packages:
-<<<<<<< HEAD
-              - cudf-cu12==25.4.*
-=======
+    specific:
+      - output_types: [requirements, pyproject]
+        matrices:
+          - matrix:
+              cuda: "12.*"
+              cuda_suffixed: "true"
+            packages:
               - cudf-cu12==25.6.*,>=0.0.0a0
->>>>>>> 5c62a914
-          - matrix:
-              cuda: "11.*"
-              cuda_suffixed: "true"
-            packages:
-<<<<<<< HEAD
-              - cudf-cu11==25.4.*
-=======
+          - matrix:
+              cuda: "11.*"
+              cuda_suffixed: "true"
+            packages:
               - cudf-cu11==25.6.*,>=0.0.0a0
->>>>>>> 5c62a914
           - matrix:
             packages:
               - *cudf_unsuffixed