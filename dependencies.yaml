# Dependency list for https://github.com/rapidsai/dependency-file-generator
files:
  all:
    output: none
    includes:
      - checks
      - cudatoolkit
      - py_version
      - run
      - test_python
  test_python:
    output: none
    includes:
      - cudatoolkit
      - py_version
      - test_python
  checks:
    output: none
    includes:
      - checks
      - py_version
  py_build:
    output: pyproject
    pyproject_dir: .
    extras:
      table: build-system
    includes:
      - build_python
  py_run:
    output: pyproject
    pyproject_dir: .
    extras:
      table: project
    includes:
      - run
  py_optional_test:
    output: pyproject
    pyproject_dir: .
    extras:
      table: project.optional-dependencies
      key: test
    includes:
      - test_python
channels:
  - rapidsai
  - rapidsai-nightly
  - conda-forge
dependencies:
  checks:
    common:
      - output_types: [conda, requirements]
        packages:
          - pre-commit
  cudatoolkit:
    specific:
      - output_types: conda
        matrices:
          - matrix:
              cuda: "11.2"
            packages:
              - cudatoolkit=11.2
          - matrix:
              cuda: "11.4"
            packages:
              - cudatoolkit=11.4
          - matrix:
              cuda: "11.5"
            packages:
              - cudatoolkit=11.5
          - matrix:
              cuda: "11.8"
            packages:
              - cudatoolkit=11.8
  py_version:
    specific:
      - output_types: conda
        matrices:
          - matrix:
              py: "3.9"
            packages:
              - python=3.9
          - matrix:
              py: "3.10"
            packages:
              - python=3.10
          - matrix:
            packages:
              - python>=3.9,<3.11
  build_python:
    common:
      - output_types: [conda, requirements, pyproject]
        packages:
          - setuptools>=64.0.0
          - cython>=0.29.14,<0.30.0a0
          - tomli  # Not needed for Python 3.11+
  run:
    common:
      - output_types: [conda, requirements, pyproject]
        packages:
          - numpy>=1.21
          - pynvml>=11.4.1
      - output_types: [conda]
        packages:
          - ucx
  test_python:
    common:
      - output_types: [conda, requirements, pyproject]
        packages:
<<<<<<< HEAD
          - cudf=23.08
          - cupy
          - numba
=======
          - cloudpickle
          - cudf==23.6.*
          - dask
          - distributed
          - numba>=0.57
>>>>>>> 1f92301c
          - pytest
          - pytest-asyncio
      - output_types: [conda]
        packages:
          - cupy>=12.0.0
      - output_types: [requirements, pyproject]
        packages:
          - cupy-cuda11x>=12.0.0<|MERGE_RESOLUTION|>--- conflicted
+++ resolved
@@ -106,17 +106,11 @@
     common:
       - output_types: [conda, requirements, pyproject]
         packages:
-<<<<<<< HEAD
-          - cudf=23.08
-          - cupy
-          - numba
-=======
           - cloudpickle
-          - cudf==23.6.*
+          - cudf==23.8.*
           - dask
           - distributed
           - numba>=0.57
->>>>>>> 1f92301c
           - pytest
           - pytest-asyncio
       - output_types: [conda]
