# Dependency list for https://github.com/rapidsai/dependency-file-generator
files:
  all:
    output: none
    includes:
      - checks
      - cudatoolkit
      - py_version
      - run
      - test_python
  test_python:
    output: none
    includes:
      - cudatoolkit
      - py_version
      - test_python
  checks:
    output: none
    includes:
      - checks
      - py_version
  py_build:
    output: pyproject
    pyproject_dir: .
    extras:
      table: build-system
    includes:
      - build_python
  py_run:
    output: pyproject
    pyproject_dir: .
    extras:
      table: project
    includes:
      - run
  py_optional_test:
    output: pyproject
    pyproject_dir: .
    extras:
      table: project.optional-dependencies
      key: test
    includes:
      - test_python
channels:
  - rapidsai
  - rapidsai-nightly
  - conda-forge
dependencies:
  checks:
    common:
      - output_types: [conda, requirements]
        packages:
          - pre-commit
  cudatoolkit:
    specific:
      - output_types: conda
        matrices:
          - matrix:
              cuda: "11.2"
            packages:
              - cudatoolkit=11.2
          - matrix:
              cuda: "11.4"
            packages:
              - cudatoolkit=11.4
          - matrix:
              cuda: "11.5"
            packages:
              - cudatoolkit=11.5
          - matrix:
              cuda: "11.8"
            packages:
              - cudatoolkit=11.8
  py_version:
    specific:
      - output_types: conda
        matrices:
          - matrix:
              py: "3.9"
            packages:
              - python=3.9
          - matrix:
              py: "3.10"
            packages:
              - python=3.10
          - matrix:
            packages:
              - python>=3.9,<3.11
  build_python:
    common:
      - output_types: [conda, requirements, pyproject]
        packages:
          - setuptools>=64.0.0
          - cython>=0.29.14,<0.30.0a0
          - tomli  # Not needed for Python 3.11+
  run:
    common:
      - output_types: [conda, requirements, pyproject]
        packages:
          - numpy>=1.21
          - pynvml>=11.4.1
      - output_types: [conda]
        packages:
          - ucx
  test_python:
    common:
      - output_types: [conda, requirements, pyproject]
        packages:
          - cloudpickle
<<<<<<< HEAD
          - cudf==23.8.*
=======
          - cudf==23.6.*
>>>>>>> 3b5c24cd
          - dask
          - distributed
          - numba>=0.57
          - pytest
          - pytest-asyncio
<<<<<<< HEAD
=======
          - pytest-rerunfailures
>>>>>>> 3b5c24cd
      - output_types: [conda]
        packages:
          - cupy>=12.0.0
      - output_types: [requirements, pyproject]
        packages:
          - cupy-cuda11x>=12.0.0<|MERGE_RESOLUTION|>--- conflicted
+++ resolved
@@ -107,20 +107,13 @@
       - output_types: [conda, requirements, pyproject]
         packages:
           - cloudpickle
-<<<<<<< HEAD
           - cudf==23.8.*
-=======
-          - cudf==23.6.*
->>>>>>> 3b5c24cd
           - dask
           - distributed
           - numba>=0.57
           - pytest
           - pytest-asyncio
-<<<<<<< HEAD
-=======
           - pytest-rerunfailures
->>>>>>> 3b5c24cd
       - output_types: [conda]
         packages:
           - cupy>=12.0.0
