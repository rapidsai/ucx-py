# Dependency list for https://github.com/rapidsai/dependency-file-generator
files:
  all:
    output: none
    includes:
      - checks
      - cuda
      - cuda_version
      - py_version
      - rapids_build_setuptools
      - run
      - test_python
  test_python:
    output: none
    includes:
      - cuda_version
      - py_version
      - test_python
  checks:
    output: none
    includes:
      - checks
      - py_version
  py_build:
    output: pyproject
    pyproject_dir: .
    extras:
      table: build-system
    includes:
      - rapids_build_setuptools
  py_rapids_build:
    output: pyproject
    pyproject_dir: .
    extras:
      table: tool.rapids-build-backend
      key: requires
    includes:
      - build_python
      - depends_on_ucx_build
  py_run:
    output: pyproject
    pyproject_dir: .
    extras:
      table: project
    includes:
      - run
      - depends_on_ucx_run
  py_optional_test:
    output: pyproject
    pyproject_dir: .
    extras:
      table: project.optional-dependencies
      key: test
    includes:
      - test_python
channels:
  - rapidsai
  - rapidsai-nightly
  - conda-forge
dependencies:
  checks:
    common:
      - output_types: [conda, requirements]
        packages:
          - pre-commit
  cuda_version:
    specific:
      - output_types: conda
        matrices:
          - matrix:
              cuda: "11.4"
            packages:
              - cuda-version=11.4
          - matrix:
              cuda: "11.8"
            packages:
              - cuda-version=11.8
          - matrix:
              cuda: "12.0"
            packages:
              - cuda-version=12.0
          - matrix:
              cuda: "12.2"
            packages:
              - cuda-version=12.2
  cuda:
    specific:
      - output_types: conda
        matrices:
          - matrix:
              cuda: "11.*"
            packages:
              - cudatoolkit
          - matrix:
              cuda: "12.*"
            packages:
              - cuda-cudart
  py_version:
    specific:
      - output_types: conda
        matrices:
          - matrix:
              py: "3.9"
            packages:
              - python=3.9
          - matrix:
              py: "3.10"
            packages:
              - python=3.10
          - matrix:
              py: "3.11"
            packages:
              - python=3.11
          - matrix:
            packages:
              - python>=3.9,<3.12
  build_python:
    common:
      - output_types: [conda, requirements, pyproject]
        packages:
          - cython>=3.0.0
  rapids_build_setuptools:
    common:
      - output_types: [conda, requirements, pyproject]
        packages:
          - rapids-build-backend>=0.3.1,<0.4.0dev0
          - setuptools>=64.0.0
  run:
    common:
      - output_types: [conda, requirements, pyproject]
        packages:
          - numpy>=1.23,<2.0a0
          - pynvml>=11.4.1
  depends_on_ucx_build:
    common:
      - output_types: conda
        packages:
          - ucx==1.15.0
      - output_types: requirements
        packages:
          # pip recognizes the index as a global option for the requirements.txt file
          - --extra-index-url=https://pypi.nvidia.com
          - --extra-index-url=https://pypi.anaconda.org/rapidsai-wheels-nightly/simple
    specific:
      # very tight >=x.x.x,<x.x.(x+1) here allows for installation of
      # post release like 1.15.0.post1
      - output_types: [requirements, pyproject]
        matrices:
          - matrix: {cuda: "12.*"}
            packages:
              - libucx-cu12>=1.15.0,<1.15.1
          - matrix: {cuda: "11.*"}
            packages:
              - libucx-cu11>=1.15.0,<1.15.1
          # this fallback is intentionally empty... it simplifies building from source
          # without CUDA, e.g. 'pip install .'
          - matrix: null
            packages: null
  depends_on_ucx_run:
    common:
      - output_types: conda
        packages:
          - ucx>=1.15.0,<1.18
      - output_types: requirements
        packages:
          # pip recognizes the index as a global option for the requirements.txt file
          - --extra-index-url=https://pypi.nvidia.com
          - --extra-index-url=https://pypi.anaconda.org/rapidsai-wheels-nightly/simple
    specific:
      - output_types: [requirements, pyproject]
        matrices:
          - matrix: {cuda: "12.*"}
            packages:
              - libucx-cu12>=1.15.0,<1.18
          - matrix: {cuda: "11.*"}
            packages:
<<<<<<< HEAD
              - libucx-cu11>=1.15.0,<1.18
          - matrix: null
            packages:
              - libucx>=1.15.0,<1.18
=======
              - libucx-cu11>=1.15.0,<1.16
          # this fallback is intentionally empty... it simplifies building from source
          # without CUDA, e.g. 'pip install .'
          - matrix: null
            packages: null
>>>>>>> bfb1d999
  test_python:
    common:
      - output_types: [conda, requirements, pyproject]
        packages:
          - cloudpickle
          - dask
          - distributed
          - numba>=0.57
          - pytest==7.*
          - pytest-asyncio
          - pytest-rerunfailures
      - output_types: [conda]
        packages:
          - &cudf_conda cudf==24.8.*,>=0.0.0a0
          - cupy>=12.0.0
    specific:
      - output_types: [requirements, pyproject]
        matrices:
          - matrix: {cuda: "12.*"}
            packages:
              - cudf-cu12==24.8.*,>=0.0.0a0
              - cupy-cuda12x>=12.0.0
          - matrix: {cuda: "11.*"}
            packages:
              - cudf-cu11==24.8.*,>=0.0.0a0
              - &cupy_cu11 cupy-cuda11x>=12.0.0
          - matrix:
            packages:
              - *cudf_conda
              - *cupy_cu11<|MERGE_RESOLUTION|>--- conflicted
+++ resolved
@@ -174,18 +174,11 @@
               - libucx-cu12>=1.15.0,<1.18
           - matrix: {cuda: "11.*"}
             packages:
-<<<<<<< HEAD
               - libucx-cu11>=1.15.0,<1.18
-          - matrix: null
-            packages:
-              - libucx>=1.15.0,<1.18
-=======
-              - libucx-cu11>=1.15.0,<1.16
           # this fallback is intentionally empty... it simplifies building from source
           # without CUDA, e.g. 'pip install .'
           - matrix: null
             packages: null
->>>>>>> bfb1d999
   test_python:
     common:
       - output_types: [conda, requirements, pyproject]
