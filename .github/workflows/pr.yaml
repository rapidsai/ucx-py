name: pr

on:
  push:
    branches:
      - "pull-request/[0-9]+"

concurrency:
  group: ${{ github.workflow }}-${{ github.ref }}
  cancel-in-progress: true

jobs:
  pr-builder:
    needs:
      - checks
      - conda-python-build
      - conda-python-tests
      - wheel-build
      - wheel-tests
      - telemetry-setup
    secrets: inherit
<<<<<<< HEAD
    uses: rapidsai/shared-workflows/.github/workflows/pr-builder.yaml@nvks-runners
    with:
      needs: ${{ toJSON(needs) }}
  telemetry-setup:
    runs-on: ubuntu-latest
    continue-on-error: true
    env:
      OTEL_SERVICE_NAME: "pr-ucx-py"
    steps:
      - name: Telemetry setup
        # This gate is here and not at the job level because we need the job to not be skipped,
        # since other jobs depend on it.
        if: ${{ vars.TELEMETRY_ENABLED == 'true' }}
        uses: rapidsai/shared-actions/telemetry-dispatch-stash-base-env-vars@main
  checks:
    secrets: inherit
    needs: telemetry-setup
    uses: rapidsai/shared-workflows/.github/workflows/checks.yaml@nvks-runners
    with:
      ignored_pr_jobs: telemetry-summarize
=======
    uses: rapidsai/shared-workflows/.github/workflows/pr-builder.yaml@branch-25.04
  checks:
    secrets: inherit
    uses: rapidsai/shared-workflows/.github/workflows/checks.yaml@branch-25.04
>>>>>>> fcf80b78
  conda-python-build:
    needs: checks
    secrets: inherit
    uses: rapidsai/shared-workflows/.github/workflows/conda-python-build.yaml@branch-25.04
    with:
      build_type: pull-request
  conda-python-tests:
    needs: conda-python-build
    secrets: inherit
    uses: rapidsai/shared-workflows/.github/workflows/conda-python-tests.yaml@branch-25.04
    with:
      build_type: pull-request
      container-options: "--cap-add CAP_SYS_PTRACE --shm-size=8g --ulimit=nofile=1000000:1000000"
  wheel-build:
    needs: checks
    secrets: inherit
    uses: rapidsai/shared-workflows/.github/workflows/wheels-build.yaml@branch-25.04
    with:
      build_type: pull-request
      script: ci/build_wheel.sh
  wheel-tests:
    needs: wheel-build
    secrets: inherit
    uses: rapidsai/shared-workflows/.github/workflows/wheels-test.yaml@branch-25.04
    with:
      build_type: pull-request
      script: ci/test_wheel.sh
      container-options: "--cap-add CAP_SYS_PTRACE --shm-size=8g --ulimit=nofile=1000000:1000000"
  telemetry-summarize:
    # This job must use a self-hosted runner to record telemetry traces.
    runs-on: linux-amd64-cpu4
    needs: pr-builder
    if: ${{ vars.TELEMETRY_ENABLED == 'true' && !cancelled() }}
    continue-on-error: true
    steps:
      - name: Telemetry summarize
        uses: rapidsai/shared-actions/telemetry-dispatch-summarize@main<|MERGE_RESOLUTION|>--- conflicted
+++ resolved
@@ -19,8 +19,7 @@
       - wheel-tests
       - telemetry-setup
     secrets: inherit
-<<<<<<< HEAD
-    uses: rapidsai/shared-workflows/.github/workflows/pr-builder.yaml@nvks-runners
+    uses: rapidsai/shared-workflows/.github/workflows/pr-builder.yam@branch-25.04
     with:
       needs: ${{ toJSON(needs) }}
   telemetry-setup:
@@ -37,15 +36,9 @@
   checks:
     secrets: inherit
     needs: telemetry-setup
-    uses: rapidsai/shared-workflows/.github/workflows/checks.yaml@nvks-runners
+    uses: rapidsai/shared-workflows/.github/workflows/checks.yaml@branch-25.04
     with:
       ignored_pr_jobs: telemetry-summarize
-=======
-    uses: rapidsai/shared-workflows/.github/workflows/pr-builder.yaml@branch-25.04
-  checks:
-    secrets: inherit
-    uses: rapidsai/shared-workflows/.github/workflows/checks.yaml@branch-25.04
->>>>>>> fcf80b78
   conda-python-build:
     needs: checks
     secrets: inherit
