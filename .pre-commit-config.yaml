--- conflicted
+++ resolved
@@ -25,12 +25,8 @@
               - id: verify-alpha-spec
                 args:
                   - --fix
-<<<<<<< HEAD
                   - --mode=release
-                  - --rapids-version=24.10
-=======
                   - --rapids-version=24.12
->>>>>>> 38af7536
       - repo: https://github.com/rapidsai/dependency-file-generator
         rev: v1.16.0
         hooks:
