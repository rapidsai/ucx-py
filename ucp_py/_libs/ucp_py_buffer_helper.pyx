# Copyright (c) 2018, NVIDIA CORPORATION. All rights reserved.
# See file LICENSE for terms.
# cython: language_level=3


cdef extern from "common.h":
    struct data_buf:
        void *buf

import cupy as cp
from libc.stdint cimport uintptr_t

cdef extern from "buffer_ops.h":
    int set_device(int)
    data_buf* populate_buffer_region(void *)
    data_buf* populate_buffer_region_with_ptr(unsigned long long int)
    void* return_ptr_from_buf(data_buf*)
    data_buf* allocate_host_buffer(int)
    data_buf* allocate_cuda_buffer(int)
    int free_host_buffer(data_buf*)
    int free_cuda_buffer(data_buf*)
    int set_host_buffer(data_buf*, int, int)
    int set_cuda_buffer(data_buf*, int, int)
    int check_host_buffer(data_buf*, int, int)
    int check_cuda_buffer(data_buf*, int, int)



# How does this square with recv_future, where we don't know the length?
# Well, that's hard...

cdef class buffer_region:
<<<<<<< HEAD
    """
    A compatability layer for

    1. The NumPy `__array_interface__` [1]
    2. The CUDA `__cuda__array_interface__` [2]
    3. The CPython buffer protocol [3]

    [1]: https://docs.scipy.org/doc/numpy-1.15.1/reference/arrays.interface.html
    [2]: https://numba.pydata.org/numba-doc/dev/cuda/cuda_array_interface.html
    [3]: https://docs.python.org/3/c-api/buffer.html

    Properties
    ----------
    shape : Tuple[int]
    typestr : str
    version : ...
    """
    cdef:
        data_buf* buf
        int _is_cuda  # TODO: change -> bint
        Py_ssize_t _shape[1]
        str _typestr
        bint _readonly

    def __init__(self):
        self._is_cuda = 0
        self._shape[0] = 1
        self._typestr = None
        self._readonly = False  # True?

    @property
    def is_cuda(self):
        return self._is_cuda

    @property
    def shape(self):
        return tuple(self._shape)

    @property
    def typestr(self):
        return self._typestr

    @property
    def readonly(self):
        return self._readonly

    # ------------------------------------------------------------------------
    # CPU Interface
    cpdef void set(self, const unsigned char[:] obj):
        self._shape = obj.shape
        self._is_cuda  = 0
        self._shape = obj.shape

        # TODO: typestr isn't handled.
        self.buf = allocate_host_buffer(obj.size)
        self.buf.buf = &(obj[0])

    def __getbuffer__(self, Py_buffer *buffer, int flags):
        cdef:
            Py_ssize_t itemsize = 1
            Py_ssize_t shape[1]
            Py_ssize_t strides[1]

        # shape[0] = self.length
        strides[0] = 1
        assert len(shape)  # TODO: check if still necesssary
=======
    cdef data_buf* buf
    cdef int is_cuda
    cdef uintptr_t cupy_ptr
>>>>>>> 28232fbe

        buffer.buf = <void *>&(self.buf.buf[0])
        buffer.format = 'B'
        buffer.internal = NULL
        buffer.itemsize = itemsize
        buffer.len = self._shape[0]
        buffer.ndim = 1
        buffer.obj = self
        buffer.readonly = 1  # TODO
        buffer.shape = self._shape
        buffer.strides = strides
        buffer.suboffsets = NULL

    # ------------------------------------------------------------------------
    # GPU Interface

    cpdef void set_cuda(self, obj):
        cdef:
            Py_ssize_t nbytes, itemsize, size

        info = obj.__cuda_array_interface__

        # Copy attributes
        self._shape = info['shape']
        self._is_cuda = 1
        self._typestr = info['typestr']
        data, is_readonly = info['data']
        self._readonly = is_readonly

        itemsize = _typestr_itemsize(self._typestr)
        size = prod(self._shape)

        nbytes = size * itemsize

        # # Allocate and set.
        self.alloc_cuda(nbytes)
        data_p = <void *>data
        self.buf.buf = data_p

    @property
    def __cuda_array_interface__(self):
        desc = {
             'shape': self.shape,
             'typestr': self.typestr,
             'data': (<Py_ssize_t>self.buf.buf, self.readonly),
             'version': 0,
        }
        return desc

    # ------------------------------------------------------------------------
    # Common

    def __len__(self):
        return self._length

    def alloc_host(self, Py_ssize_t len):
        self.buf = allocate_host_buffer(len)
        self._is_cuda = 0
        self._shape[0] = len

    def alloc_cuda(self, len):
        self.buf = allocate_cuda_buffer(len)
        self._is_cuda = 1
        self._shape[0] = len

    def free_host(self):
        free_host_buffer(self.buf)

    def free_cuda(self):
        free_cuda_buffer(self.buf)

    def populate_ptr(self, pyobj):
        if type(pyobj) == cp.core.core.ndarray:
            if 'strides' not in pyobj.__cuda_array_interface__:
                self.buf = populate_buffer_region_with_ptr(pyobj.__cuda_array_interface__['data'][0])
            else:
                print("non-contig unhandled")
        else:
            self.buf = populate_buffer_region(<void *> pyobj)

    def return_obj(self):
        return <object> return_ptr_from_buf(self.buf)


cpdef Py_ssize_t _typestr_itemsize(str typestr):
    # typestr is a string like '|u1'
    # where the fields are
    # endianess : {|, <, >}
    # character code: { ... }
    # itemsize
    return int(typestr[2:])


cpdef Py_ssize_t prod(shape):
    cdef Py_ssize_t total = 1

    for item in shape:
        total *= item

    return total<|MERGE_RESOLUTION|>--- conflicted
+++ resolved
@@ -30,7 +30,6 @@
 # Well, that's hard...
 
 cdef class buffer_region:
-<<<<<<< HEAD
     """
     A compatability layer for
 
@@ -54,6 +53,7 @@
         Py_ssize_t _shape[1]
         str _typestr
         bint _readonly
+        uintptr_t cupy_ptr
 
     def __init__(self):
         self._is_cuda = 0
@@ -97,11 +97,6 @@
         # shape[0] = self.length
         strides[0] = 1
         assert len(shape)  # TODO: check if still necesssary
-=======
-    cdef data_buf* buf
-    cdef int is_cuda
-    cdef uintptr_t cupy_ptr
->>>>>>> 28232fbe
 
         buffer.buf = <void *>&(self.buf.buf[0])
         buffer.format = 'B'
@@ -174,11 +169,13 @@
         free_cuda_buffer(self.buf)
 
     def populate_ptr(self, pyobj):
-        if type(pyobj) == cp.core.core.ndarray:
-            if 'strides' not in pyobj.__cuda_array_interface__:
-                self.buf = populate_buffer_region_with_ptr(pyobj.__cuda_array_interface__['data'][0])
+        info = getattr(pyobj, '__cuda_array_interface__', None)
+
+        if info:
+            if 'strides' not in info:
+                self.buf = populate_buffer_region_with_ptr(info['data'][0])
             else:
-                print("non-contig unhandled")
+                raise NotImplementedError("non-contiguous data not supported.")
         else:
             self.buf = populate_buffer_region(<void *> pyobj)
 
