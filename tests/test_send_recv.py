--- conflicted
+++ resolved
@@ -149,19 +149,11 @@
     with pytest.raises(
         ucp.exceptions.UCXError, match=r"length mismatch: 3 \(got\) != 100 \(expected\)"
     ):
-<<<<<<< HEAD
         await client.recv(msg)
-    await client.close()
-    listener.close()
-    del client
-    assert listener.closed() is True
-    del listener
 
 
 @pytest.mark.asyncio
 async def test_send_recv_timeout():
-    asyncio.get_event_loop().set_exception_handler(handle_exception)
-    ucp.reset()
     ucp.init(blocking_progress_mode=True)
 
     async def timeout_server(ep):
@@ -186,7 +178,4 @@
     listener.close()
     del client
     assert listener.closed() is True
-    del listener
-=======
-        await client.recv(msg)
->>>>>>> 84776ec4
+    del listener