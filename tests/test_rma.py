import pytest

import ucp


<<<<<<< HEAD
def handle_exception(loop, context):
    msg = context.get("exception", context["message"])
    print(msg)


# Let's make sure that UCX gets time to cancel
# progress tasks before closing the event loop.
@pytest.fixture()
def event_loop(scope="function"):
    loop = asyncio.new_event_loop()
    loop.set_exception_handler(handle_exception)
    ucp.reset()
    yield loop
    ucp.reset()
    loop.run_until_complete(asyncio.sleep(0))
    loop.close()


def make_echo_server(create_empty_data):
    """
    Returns an echo server that calls the function `create_empty_data(nbytes)`
    to create the data container.`
    """

    async def echo_server(ep):
        """
        Basic echo server for sized messages.
        We expect the other endpoint to follow the pattern::
        # size of the real message (in bytes)
        >>> await ep.send(msg_size, np.uint64().nbytes)
        >>> await ep.send(msg, msg_size)       # send the real message
        >>> await ep.recv(responds, msg_size)  # receive the echo
        """
        msg_size = np.empty(1, dtype=np.uint64)
        await ep.recv(msg_size)
        msg = create_empty_data(msg_size[0])
        await ep.recv(msg)
        await ep.send(msg)

    return echo_server


=======
>>>>>>> 08887252
@pytest.mark.parametrize("blocking_progress_mode", [True, False])
def test_fence(blocking_progress_mode):
    ucp.init(blocking_progress_mode=blocking_progress_mode)
    # this should always succeed
    ucp.fence()
    ucp.reset()


@pytest.mark.asyncio
@pytest.mark.parametrize("blocking_progress_mode", [True, False])
async def test_flush(blocking_progress_mode):
    ucp.init(blocking_progress_mode=blocking_progress_mode)

    await ucp.flush()
    ucp.reset()<|MERGE_RESOLUTION|>--- conflicted
+++ resolved
@@ -3,51 +3,6 @@
 import ucp
 
 
-<<<<<<< HEAD
-def handle_exception(loop, context):
-    msg = context.get("exception", context["message"])
-    print(msg)
-
-
-# Let's make sure that UCX gets time to cancel
-# progress tasks before closing the event loop.
-@pytest.fixture()
-def event_loop(scope="function"):
-    loop = asyncio.new_event_loop()
-    loop.set_exception_handler(handle_exception)
-    ucp.reset()
-    yield loop
-    ucp.reset()
-    loop.run_until_complete(asyncio.sleep(0))
-    loop.close()
-
-
-def make_echo_server(create_empty_data):
-    """
-    Returns an echo server that calls the function `create_empty_data(nbytes)`
-    to create the data container.`
-    """
-
-    async def echo_server(ep):
-        """
-        Basic echo server for sized messages.
-        We expect the other endpoint to follow the pattern::
-        # size of the real message (in bytes)
-        >>> await ep.send(msg_size, np.uint64().nbytes)
-        >>> await ep.send(msg, msg_size)       # send the real message
-        >>> await ep.recv(responds, msg_size)  # receive the echo
-        """
-        msg_size = np.empty(1, dtype=np.uint64)
-        await ep.recv(msg_size)
-        msg = create_empty_data(msg_size[0])
-        await ep.recv(msg)
-        await ep.send(msg)
-
-    return echo_server
-
-
-=======
->>>>>>> 08887252
 @pytest.mark.parametrize("blocking_progress_mode", [True, False])
 def test_fence(blocking_progress_mode):
     ucp.init(blocking_progress_mode=blocking_progress_mode)
