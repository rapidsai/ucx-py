--- conflicted
+++ resolved
@@ -105,17 +105,13 @@
     asyncio.get_event_loop().run_until_complete(run())
 
 
-<<<<<<< HEAD
-@pytest.mark.parametrize("error_type", ["unreachable", "timeout_send", "timeout_recv"])
-def test_from_worker_address(error_type):
-=======
 @pytest.mark.skipif(
     ucp.get_ucx_version() < (1, 11, 0),
     reason="Endpoint error handling is unreliable in UCX releases prior to 1.11.0",
 )
 @pytest.mark.parametrize("error_type", ["unreachable", "timeout"])
+@pytest.mark.parametrize("error_type", ["unreachable", "timeout_send", "timeout_recv"])
 def test_from_worker_address_error(error_type):
->>>>>>> addee5e5
     os.environ["UCX_WARN_UNUSED_ENV_VARS"] = "n"
     # Set low timeouts to ensure tests quickly raise as expected
     os.environ["UCX_KEEPALIVE_INTERVAL"] = "100ms"
