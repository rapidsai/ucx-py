--- conflicted
+++ resolved
@@ -6,14 +6,9 @@
 import logging
 import os
 
-<<<<<<< HEAD
-from ._version import get_versions
-=======
 from ._version import get_versions as _get_versions
-from .exceptions import UCXWarning
+from .public_api import *  # noqa
 from .public_api import get_ucx_version
->>>>>>> 15459f27
-from .public_api import *  # noqa
 from .utils import get_address  # noqa
 
 logger = logging.getLogger("ucx")
