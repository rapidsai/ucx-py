--- conflicted
+++ resolved
@@ -42,13 +42,8 @@
     void c_util_get_ucp_ep_params_free(ucp_ep_params_t *param)
 
 
-<<<<<<< HEAD
 cdef extern from "ucp/api/ucp.h" nogil:
-    ctypedef struct ucp_context_h:
-=======
-cdef extern from "ucp/api/ucp.h":
     ctypedef struct ucp_context:
->>>>>>> fe1387c6
         pass
 
     ctypedef ucp_context* ucp_context_h
