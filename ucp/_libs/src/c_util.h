--- conflicted
+++ resolved
@@ -9,28 +9,8 @@
 
 int c_util_set_sockaddr(ucs_sock_addr_t *sockaddr, const char *ip_address, uint16_t port);
 
-<<<<<<< HEAD
-int c_util_get_ucp_listener_params(ucp_listener_params_t *param,
-                                   uint16_t port,
-                                   ucp_listener_conn_callback_t callback_func,
-                                   void *callback_args);
-
-void c_util_get_ucp_listener_params_free(ucp_listener_params_t *param);
-
-int c_util_get_ucp_ep_params(ucp_ep_params_t *param,
-                             const char *ip_address,
-                             uint16_t port,
-                             ucp_err_handler_cb_t err_cb);
-
-int c_util_get_ucp_ep_conn_params(ucp_ep_params_t *param,
-                                  ucp_conn_request_h conn_request,
-                                  ucp_err_handler_cb_t err_cb);
-
-void c_util_get_ucp_ep_params_free(ucp_ep_params_t *param);
+void c_util_sockaddr_free(ucs_sock_addr_t *sockaddr);
 
 void c_util_sockaddr_get_ip_str(const struct sockaddr_storage *sock_addr,
                                 char *ip_str, char *port_str,
-                                size_t max_str_size);
-=======
-void c_util_sockaddr_free(ucs_sock_addr_t *sockaddr);
->>>>>>> 84624fd3
+                                size_t max_str_size);