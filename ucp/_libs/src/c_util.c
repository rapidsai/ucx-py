/**
 * Copyright (c) 2018, NVIDIA CORPORATION. All rights reserved.
 * See file LICENSE for terms.
 */

#include "c_util.h"
#include <stdlib.h>
#include <string.h>
#include <sys/socket.h>
#include <netinet/in.h>
#include <arpa/inet.h>


int c_util_set_sockaddr(ucs_sock_addr_t *sockaddr, const char *ip_address, uint16_t port) {
    struct sockaddr_in *addr = malloc(sizeof(struct sockaddr_in));
    if(addr == NULL) {
        return 1;
    }
    memset(addr, 0, sizeof(struct sockaddr_in));
    addr->sin_family      = AF_INET;
    addr->sin_addr.s_addr = ip_address==NULL ? INADDR_ANY : inet_addr(ip_address);
    addr->sin_port        = htons(port);
    sockaddr->addr      = (const struct sockaddr *) addr;
    sockaddr->addrlen   = sizeof(struct sockaddr_in);
    return 0;
}


<<<<<<< HEAD
void c_util_get_ucp_ep_params_free(ucp_ep_params_t *param) {
    free((void*) param->sockaddr.addr);
}

void c_util_sockaddr_get_ip_port_str(const struct sockaddr_storage *sock_addr,
                                     char *ip_str, char *port_str,
                                     size_t max_str_size)
{
    struct sockaddr_in  addr_in;
    struct sockaddr_in6 addr_in6;

    switch (sock_addr->ss_family) {
    case AF_INET:
        memcpy(&addr_in, sock_addr, sizeof(struct sockaddr_in));
        inet_ntop(AF_INET, &addr_in.sin_addr, ip_str, max_str_size);
        snprintf(port_str, max_str_size, "%d", ntohs(addr_in.sin_port));
    case AF_INET6:
        memcpy(&addr_in6, sock_addr, sizeof(struct sockaddr_in6));
        inet_ntop(AF_INET6, &addr_in6.sin6_addr, ip_str, max_str_size);
        snprintf(port_str, max_str_size, "%d", ntohs(addr_in6.sin6_port));
    default:
        ip_str = "Invalid address family";
        port_str = "Invalid address family";
    }
=======
void c_util_sockaddr_free(ucs_sock_addr_t *sockaddr) {
    free((void*) sockaddr->addr);
>>>>>>> 84624fd3
}<|MERGE_RESOLUTION|>--- conflicted
+++ resolved
@@ -26,9 +26,8 @@
 }
 
 
-<<<<<<< HEAD
-void c_util_get_ucp_ep_params_free(ucp_ep_params_t *param) {
-    free((void*) param->sockaddr.addr);
+void c_util_sockaddr_free(ucs_sock_addr_t *sockaddr) {
+    free((void*) sockaddr->addr);
 }
 
 void c_util_sockaddr_get_ip_port_str(const struct sockaddr_storage *sock_addr,
@@ -51,8 +50,4 @@
         ip_str = "Invalid address family";
         port_str = "Invalid address family";
     }
-=======
-void c_util_sockaddr_free(ucs_sock_addr_t *sockaddr) {
-    free((void*) sockaddr->addr);
->>>>>>> 84624fd3
 }