# Copyright (c) 2019-2020, NVIDIA CORPORATION. All rights reserved.
# See file LICENSE for terms.

# cython: language_level=3


from cpython.buffer cimport PyBuffer_IsContiguous
from cpython.memoryview cimport (
    PyMemoryView_FromObject,
    PyMemoryView_GET_BUFFER,
)
from cython cimport boundscheck, wraparound
from libc.stdint cimport uintptr_t

try:
    from numpy import dtype as numpy_dtype
except ImportError:
    numpy_dtype = None


cdef struct iface_data_t:
    uintptr_t ptr
    bint readonly


cdef dict itemsize_mapping = {
    "|b1": 1,
    "|i1": 1,
    "|u1": 1,
    "<i2": 2,
    ">i2": 2,
    "<u2": 2,
    ">u2": 2,
    "<i4": 4,
    ">i4": 4,
    "<u4": 4,
    ">u4": 4,
    "<i8": 8,
    ">i8": 8,
    "<u8": 8,
    ">u8": 8,
    "<f2": 2,
    ">f2": 2,
    "<f4": 4,
    ">f4": 4,
    "<f8": 8,
    ">f8": 8,
    "<f16": 16,
    ">f16": 16,
    "<c8": 8,
    ">c8": 8,
    "<c16": 16,
    ">c16": 16,
    "<c32": 32,
    ">c32": 32,
}

cpdef Py_ssize_t get_itemsize(str fmt) except *:
    """
    Get the itemsize of the format provided.
    """
    if fmt is None:
        raise ValueError("Expected `str`, but got `None`")
    elif fmt == "":
        raise ValueError("Got unexpected empty `str`")
    else:
        itemsize = itemsize_mapping.get(fmt)
        if itemsize is None:
            if numpy_dtype is not None:
                itemsize = numpy_dtype(fmt).itemsize
            else:
                raise ValueError(
                    f"Unexpected `fmt`, {fmt}."
                    " Please install NumPy to handle this format."
                )
    return itemsize


cpdef uintptr_t get_buffer_data(buffer, bint check_writable=False) except *:
    """
    Returns data pointer of the buffer. Raising ValueError if the buffer
    is read only and check_writable=True is set.
    """

    cdef dict iface = getattr(buffer, "__cuda_array_interface__", None)

    cdef const Py_buffer* pybuf
    cdef iface_data_t data
    if iface is not None:
        data.ptr, data.readonly = <tuple>iface["data"]
    else:
        mview = PyMemoryView_FromObject(buffer)
        pybuf = PyMemoryView_GET_BUFFER(mview)
        data.ptr = <uintptr_t>pybuf.buf
        data.readonly = <bint>pybuf.readonly

    if data.ptr == 0:
        raise NotImplementedError("zero-sized buffers isn't supported")

    if check_writable and data.readonly:
        raise ValueError("writing to readonly buffer!")

    return data.ptr


@boundscheck(False)
@wraparound(False)
cpdef Py_ssize_t get_buffer_nbytes(buffer,
                                   Py_ssize_t min_size=-1,
                                   bint cuda_support=False) except *:
    """
    Returns the size of the buffer in bytes. Returns ValueError
    if `check_min_size` is greater than the size of the buffer
    """

    cdef dict iface = getattr(buffer, "__cuda_array_interface__", None)
    cdef const Py_buffer* pybuf
    cdef tuple shape, strides
    cdef Py_ssize_t i, s, itemsize, ndim, nbytes
    if iface is not None:
<<<<<<< HEAD
        itemsize = get_itemsize(iface["typestr"])
=======
        if not cuda_support:
            raise ValueError(
                "UCX is not configured with CUDA support, please add "
                "`cuda_copy` and/or `cuda_ipc` to the UCX_TLS environment"
                "variable and that the ucx-proc=*=gpu package is "
                "installed. See "
                "https://ucx-py.readthedocs.io/en/latest/install.html for "
                "more information."
            )

        import numpy
        itemsize = numpy.dtype(iface["typestr"]).itemsize
>>>>>>> 5200a6e4
        # Making sure that the elements in shape is integers
        shape = iface["shape"]
        ndim = len(shape)
        nbytes = itemsize
        for i in range(ndim):
            nbytes *= <Py_ssize_t>shape[i]
        # Check that data is contiguous
        strides = iface.get("strides")
        if strides is not None and ndim > 0:
            if len(strides) != ndim:
                raise ValueError(
                    "The length of shape and strides must be equal"
                )
            s = itemsize
            for i from ndim > i >= 0 by 1:
                if s != <Py_ssize_t>strides[i]:
                    raise ValueError("Array must be contiguous")
                s *= <Py_ssize_t>shape[i]
        if iface.get("mask") is not None:
            raise NotImplementedError("mask attribute not supported")
    else:
        mview = PyMemoryView_FromObject(buffer)
        pybuf = PyMemoryView_GET_BUFFER(mview)
        nbytes = pybuf.itemsize
        for i in range(pybuf.ndim):
            nbytes *= pybuf.shape[i]
        if not PyBuffer_IsContiguous(pybuf, b"C"):
            raise ValueError("buffer must be C-contiguous")

    if min_size > 0 and nbytes < min_size:
        raise ValueError("the nbytes is greater than the size of the buffer!")

    return nbytes<|MERGE_RESOLUTION|>--- conflicted
+++ resolved
@@ -118,9 +118,6 @@
     cdef tuple shape, strides
     cdef Py_ssize_t i, s, itemsize, ndim, nbytes
     if iface is not None:
-<<<<<<< HEAD
-        itemsize = get_itemsize(iface["typestr"])
-=======
         if not cuda_support:
             raise ValueError(
                 "UCX is not configured with CUDA support, please add "
@@ -131,9 +128,7 @@
                 "more information."
             )
 
-        import numpy
-        itemsize = numpy.dtype(iface["typestr"]).itemsize
->>>>>>> 5200a6e4
+        itemsize = get_itemsize(iface["typestr"])
         # Making sure that the elements in shape is integers
         shape = iface["shape"]
         ndim = len(shape)
