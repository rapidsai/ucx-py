--- conflicted
+++ resolved
@@ -690,12 +690,7 @@
         cdef ucs_status_t status = ucp_listener_create(
             worker._handle, &params, &self._handle
         )
-<<<<<<< HEAD
-
-        c_util_get_ucp_listener_params_free(&params)
-=======
         c_util_sockaddr_free(&params.sockaddr)
->>>>>>> 84624fd3
         assert_ucs_status(status)
 
         attr.field_mask = UCP_LISTENER_ATTR_FIELD_SOCKADDR
