# Copyright (c) 2019-2020, NVIDIA CORPORATION. All rights reserved.
# Copyright (c) 2020       UT-Battelle, LLC. All rights reserved.
# See file LICENSE for terms.

# cython: language_level=3

import enum
import functools
import logging
import socket
import weakref

from posix.stdio cimport open_memstream

from cpython.buffer cimport PyBUF_FORMAT, PyBUF_ND, PyBUF_READ, PyBUF_WRITABLE
from cpython.ref cimport Py_DECREF, Py_INCREF, PyObject
from libc.stdint cimport uint16_t, uintptr_t
from libc.stdio cimport (
    FILE,
    SEEK_END,
    SEEK_SET,
    fclose,
    fread,
    fseek,
    ftell,
    rewind,
    tmpfile,
)
from libc.stdlib cimport free
from libc.string cimport memcpy, memset

from .arr cimport Array
from .ucx_api_dep cimport *

from ..exceptions import (
    UCXCanceled,
    UCXConfigError,
    UCXError,
    UCXMsgTruncated,
    log_errors,
)
from ..utils import nvtx_annotate


cdef FILE * create_text_fd():
    cdef FILE *text_fd = tmpfile()
    if text_fd == NULL:
        raise IOError("tmpfile() failed")

    return text_fd


cdef unicode decode_text_fd(FILE * text_fd):
    cdef unicode py_text
    cdef size_t size
    cdef char *text

    rewind(text_fd)
    fseek(text_fd, 0, SEEK_END)
    size = ftell(text_fd)
    rewind(text_fd)

    text = <char *>malloc(sizeof(char) * (size + 1))

    try:
        if fread(text, sizeof(char), size, text_fd) != size:
            raise IOError("fread() failed")
        text[size] = 0
        py_text = text.decode(errors="ignore")
    finally:
        free(text)
        fclose(text_fd)

    return py_text


# Struct used as requests by UCX
cdef struct ucx_py_request:
    bint finished  # Used by downstream projects such as cuML
    unsigned int uid
    PyObject *info


# This function will be called by UCX only on the very first time
# a request memory is initialized
cdef void ucx_py_request_reset(void* request):
    cdef ucx_py_request *req = <ucx_py_request*> request
    req.finished = False
    req.uid = 0
    req.info = NULL

# Counter used as UCXRequest UIDs
cdef unsigned int _ucx_py_request_counter = 0


logger = logging.getLogger("ucx")


cdef void assert_ucs_status(ucs_status_t status, str msg_context=None) except *:
    cdef str msg, ucs_status
    if status != UCS_OK:
        ucs_status = ucs_status_string(status).decode("utf-8")
        if msg_context is not None:
            msg = f"[{msg_context}] {ucs_status}"
        else:
            msg = ucs_status
        raise UCXError(msg)


cdef ucp_config_t * _read_ucx_config(dict user_options) except *:
    """
    Reads the UCX config and returns a config handle,
    which should freed using `ucp_config_release()`.
    """
    cdef ucp_config_t *config
    cdef ucs_status_t status
    cdef str status_msg
    status = ucp_config_read(NULL, NULL, &config)
    if status != UCS_OK:
        status_msg = ucs_status_string(status).decode("utf-8")
        raise UCXConfigError(f"Couldn't read the UCX options: {status_msg}")

    # Modify the UCX configuration options based on `config_dict`
    cdef str k, v
    cdef bytes kb, vb
    try:
        for k, v in user_options.items():
            kb = k.encode()
            vb = v.encode()
            status = ucp_config_modify(config, <const char*>kb, <const char*>vb)
            if status == UCS_ERR_NO_ELEM:
                raise UCXConfigError(f"Option {k} doesn't exist")
            elif status != UCS_OK:
                status_msg = ucs_status_string(status).decode("utf-8")
                raise UCXConfigError(
                    f"Couldn't set option {k} to {v}: {status_msg}"
                )
    except Exception:
        ucp_config_release(config)
        raise
    return config


cdef dict ucx_config_to_dict(ucp_config_t *config):
    """Returns a dict of a UCX config"""
    cdef unicode py_text, line, k, v
    cdef dict ret = {}

    cdef FILE *text_fd = create_text_fd()
    ucp_config_print(config, text_fd, NULL, UCS_CONFIG_PRINT_CONFIG)
    py_text = decode_text_fd(text_fd)

    for line in py_text.splitlines():
        k, v = line.split("=")
        k = k[4:]  # Strip "UCX_" prefix
        ret[k] = v

    return ret


def get_current_options():
    """
    Returns the current UCX options
    if UCX were to be initialized now.
    """
    cdef ucp_config_t *config = _read_ucx_config({})
    try:
        return ucx_config_to_dict(config)
    finally:
        ucp_config_release(config)


def get_ucx_version():
    cdef unsigned int a, b, c
    ucp_get_version(&a, &b, &c)
    return (a, b, c)


def _handle_finalizer_wrapper(
    children, handle_finalizer, handle_as_int, *extra_args, **extra_kargs
):
    for weakref_to_child in children:
        child = weakref_to_child()
        if child is not None:
            child.close()
    handle_finalizer(handle_as_int, *extra_args, **extra_kargs)


cdef class UCXObject:
    """Base class for UCX classes

    This base class streamlines the cleanup of UCX objects and reduces duplicate code.
    """
    cdef:
        object __weakref__
        object _finalizer
        list _children

    def __cinit__(self):
        # The finalizer, which can be called multiple times but only
        # evoke the finalizer function once.
        # Is None when the underlying UCX handle hasen't been initialized.
        self._finalizer = None
        # List of weak references of UCX objects that make use of this object
        self._children = []

    cpdef void close(self) except *:
        """Close the object and free the underlying UCX handle.
        Does nothing if the object is already closed
        """
        if self.initialized:
            self._finalizer()

    @property
    def initialized(self):
        """Is the underlying UCX handle initialized"""
        return self._finalizer and self._finalizer.alive

    cpdef void add_child(self, child) except *:
        """Add a UCX object to this object's children. The underlying UCX
        handle will be freed when this obejct is freed.
        """
        self._children.append(weakref.ref(child))

    def add_handle_finalizer(self, handle_finalizer, handle_as_int, *extra_args):
        """Add a finalizer of `handle_as_int`"""
        self._finalizer = weakref.finalize(
            self,
            _handle_finalizer_wrapper,
            self._children,
            handle_finalizer,
            handle_as_int,
            *extra_args
        )


def _ucx_context_handle_finalizer(uintptr_t handle):
    ucp_cleanup(<ucp_context_h> handle)


class Feature(enum.Enum):
    """Enum of the UCP_FEATURE_* constants"""
    TAG = UCP_FEATURE_TAG
    RMA = UCP_FEATURE_RMA
    AMO32 = UCP_FEATURE_AMO32
    AMO64 = UCP_FEATURE_AMO64
    WAKEUP = UCP_FEATURE_WAKEUP
    STREAM = UCP_FEATURE_STREAM
    AM = UCP_FEATURE_AM


cdef class UCXContext(UCXObject):
    """Python representation of `ucp_context_h`

    Parameters
    ----------
    config_dict: Mapping[str, str]
        UCX options such as "MEMTYPE_CACHE=n" and "SEG_SIZE=3M"
    feature_flags: Iterable[Feature]
        Tuple of UCX feature flags
    """
    cdef:
        ucp_context_h _handle
        dict _config
        tuple _feature_flags
        readonly bint cuda_support

    def __init__(
        self,
        config_dict={},
<<<<<<< HEAD
        feature_flags=(Feature.TAG, Feature.WAKEUP, Feature.STREAM, Feature.RMA)
=======
        feature_flags=(Feature.TAG, Feature.WAKEUP, Feature.STREAM, Feature.AM)
>>>>>>> ebac445a
    ):
        cdef ucp_params_t ucp_params
        cdef ucp_worker_params_t worker_params
        cdef ucs_status_t status
        self._feature_flags = tuple(feature_flags)

        memset(&ucp_params, 0, sizeof(ucp_params))
        ucp_params.field_mask = (
            UCP_PARAM_FIELD_FEATURES |
            UCP_PARAM_FIELD_REQUEST_SIZE |
            UCP_PARAM_FIELD_REQUEST_INIT
        )
        ucp_params.features = functools.reduce(
            lambda x, y: x | y.value, feature_flags, 0
        )
        ucp_params.request_size = sizeof(ucx_py_request)
        ucp_params.request_init = (
            <ucp_request_init_callback_t>ucx_py_request_reset
        )

        cdef ucp_config_t *config = _read_ucx_config(config_dict)
        try:
            status = ucp_init(&ucp_params, config, &self._handle)
            assert_ucs_status(status)
            self._config = ucx_config_to_dict(config)
        finally:
            ucp_config_release(config)

        # UCX supports CUDA if "cuda" is part of the TLS or TLS is "all"
        cdef str tls = self._config["TLS"]
        self.cuda_support = tls == "all" or "cuda" in tls

        self.add_handle_finalizer(
            _ucx_context_handle_finalizer,
            int(<uintptr_t>self._handle)
        )

        logger.info("UCP initiated using config: ")
        cdef str k, v
        for k, v in self._config.items():
            logger.info(f"  {k}: {v}")

    cpdef dict get_config(self):
        return self._config

    @property
    def handle(self):
        assert self.initialized
        return int(<uintptr_t>self._handle)

    def info(self):
        assert self.initialized

        cdef FILE *text_fd = create_text_fd()
        ucp_context_print_info(self._handle, text_fd)
        return decode_text_fd(text_fd)

    def map(self, mem):
        return UCXMemoryHandle.map(self, mem)

    def alloc(self, size):
        return UCXMemoryHandle.alloc(self, size)


cdef class PackedRemoteKey:
    cdef void *_key
    cdef Py_ssize_t _length

    def __cinit__(self, uintptr_t packed_key_as_int, Py_ssize_t length):
        key = <void *> packed_key_as_int
        self._key = malloc(length)
        self._length = length
        memcpy(self._key, key, length)

    @classmethod
    def from_buffer(cls, buffer):
        buf = Array(buffer)
        assert buf.c_contiguous
        return PackedRemoteKey(buf.ptr, buf.nbytes)

    @classmethod
    def from_memh(self, UCXMemoryHandle mem):
        cdef void *key
        cdef size_t len
        cdef ucs_status_t status
        status = ucp_rkey_pack(mem._context._handle, mem._memh, &key, &len)
        assert_ucs_status(status)
        return PackedRemoteKey(<uintptr_t>key, len)

    def __dealloc__(self):
        ucp_rkey_buffer_release(self._key)

    @property
    def key(self):
        return int(<uintptr_t><void*>self._key)

    @property
    def length(self):
        return int(self._length)

    def __getbuffer__(self, Py_buffer *buffer, int flags):
        if (flags & PyBUF_WRITABLE) == PyBUF_WRITABLE:
            raise BufferError("Requested writable view on readonly data")
        buffer.buf = <void*>self._key
        buffer.obj = self
        buffer.len = self._length
        buffer.readonly = True
        buffer.itemsize = 1
        if (flags & PyBUF_FORMAT) == PyBUF_FORMAT:
            buffer.format = b"B"
        else:
            buffer.format = NULL
        buffer.ndim = 1
        if (flags & PyBUF_ND) == PyBUF_ND:
            buffer.shape = &self._length
        else:
            buffer.shape = NULL
        buffer.strides = NULL
        buffer.suboffsets = NULL
        buffer.internal = NULL

    def __releasebuffer__(self, Py_buffer *buffer):
        pass

    def __reduce__(self):
        return (PackedRemoteKey.from_buffer, (bytes(self),))

    def __hash__(self):
        return hash(bytes(self))


def _ucx_mem_handle_finalizer(uintptr_t handle_as_int, UCXContext ctx):
    assert ctx.initialized
    cdef ucp_mem_h handle = <ucp_mem_h>handle_as_int
    cdef ucs_status_t status
    status = ucp_mem_unmap(ctx._handle, handle)
    assert_ucs_status(status)


cdef class UCXMemoryHandle(UCXObject):
    cdef ucp_mem_h _memh
    cdef UCXContext _context
    cdef uint64_t r_address
    cdef size_t _length

    def __cinit__(self, UCXContext ctx, uintptr_t par):
        cdef ucs_status_t status
        cdef ucp_context_h ctx_handle = <ucp_context_h><uintptr_t>ctx.handle
        cdef ucp_mem_map_params_t *params = <ucp_mem_map_params_t *>par
        self._context = ctx
        status = ucp_mem_map(ctx_handle, params, &self._memh)
        assert_ucs_status(status)
        self._populate_metadata()
        self.add_handle_finalizer(
            _ucx_mem_handle_finalizer,
            int(<uintptr_t>self.memh),
            self._context
        )
        ctx.add_child(self)

    @classmethod
    def alloc(cls, ctx, size):
        cdef ucp_mem_map_params_t params
        cdef ucs_status_t status

        params.field_mask = (
            UCP_MEM_MAP_PARAM_FIELD_FLAGS |
            UCP_MEM_MAP_PARAM_FIELD_LENGTH
        )
        params.length = <size_t>size
        params.flags = UCP_MEM_MAP_NONBLOCK | UCP_MEM_MAP_ALLOCATE

        return UCXMemoryHandle(ctx, <uintptr_t>&params)

    @classmethod
    def map(cls, ctx, mem):
        cdef ucp_mem_map_params_t params
        cdef ucs_status_t status

        buff = Array(mem)

        params.field_mask = (
            UCP_MEM_MAP_PARAM_FIELD_ADDRESS |
            UCP_MEM_MAP_PARAM_FIELD_LENGTH
        )
        params.address = <void*>buff.ptr
        params.length = buff.nbytes

        return UCXMemoryHandle(ctx, <uintptr_t>&params)

    def pack_rkey(self):
        return PackedRemoteKey.from_memh(self)

    @property
    def memh(self):
        return <uintptr_t>self._memh

    # Done as a separate function because some day I plan on making this loaded lazily
    # I believe this reports the actual registered space, rather than what was requested
    def _populate_metadata(self):
        cdef ucs_status_t status
        cdef ucp_mem_attr_t attr

        attr.field_mask = (
            UCP_MEM_ATTR_FIELD_ADDRESS |
            UCP_MEM_ATTR_FIELD_LENGTH
        )
        status = ucp_mem_query(self._memh, &attr)
        assert_ucs_status(status)
        self.r_address = <uintptr_t>attr.address
        self._length = attr.length

    @property
    def address(self):
        return self.r_address

    @property
    def length(self):
        return self._length


cdef void _ib_err_cb(void *arg, ucp_ep_h ep, ucs_status_t status):
    cdef str status_str = ucs_status_string(status).decode("utf-8")
    cdef str msg = (
        "Endpoint %s failed with status %d: %s" % (
            hex(int(<uintptr_t>ep)), status, status_str
        )
    )
    logger.error(msg)


cdef ucp_err_handler_cb_t _get_error_callback(
    str tls, bint endpoint_error_handling
) except *:
    cdef ucp_err_handler_cb_t err_cb = <ucp_err_handler_cb_t>NULL
    cdef str t
    cdef list transports
    if endpoint_error_handling:
        transports = ["dc", "ib", "rc"]
        for t in transports:
            if t in tls:
                err_cb = <ucp_err_handler_cb_t>_ib_err_cb
                break
    return err_cb


def _ucx_worker_handle_finalizer(
    uintptr_t handle_as_int, UCXContext ctx, set inflight_msgs
):
    assert ctx.initialized
    cdef ucp_worker_h handle = <ucp_worker_h>handle_as_int

    # Cancel all inflight messages
    cdef UCXRequest req
    cdef dict req_info
    cdef str name
    for req in list(inflight_msgs):
        assert not req.closed()
        req_info = <dict>req._handle.info
        name = req_info["name"]
        logger.debug("Future cancelling: %s" % name)
        ucp_request_cancel(handle, <void*>req._handle)

    ucp_worker_destroy(handle)


IF CY_UCP_AM_SUPPORTED:
    cdef ucs_status_t _am_recv_callback(
        void *arg,
        const void *header,
        size_t header_length,
        void *data,
        size_t length,
        const ucp_am_recv_param_t *param
    ):
        cdef UCXWorker worker = <UCXWorker>arg
        cdef dict am_recv_pool = worker._am_recv_pool
        cdef dict am_recv_wait = worker._am_recv_wait

        assert worker.initialized
        assert param.recv_attr & UCP_AM_RECV_ATTR_FIELD_REPLY_EP
        assert Feature.AM in worker._context._feature_flags

        cdef ucp_ep_h ep = param.reply_ep
        cdef unsigned long ep_as_int = int(<uintptr_t>ep)
        if ep_as_int not in am_recv_pool:
            am_recv_pool[ep_as_int] = list()

        is_rndv = param.recv_attr & UCP_AM_RECV_ATTR_FLAG_RNDV

        cdef bytearray buf = bytearray(length)
        cdef char[:] buf_view = buf
        cdef void *buf_ptr = <void *><uintptr_t>&buf_view[0]

        def _push_result(buf, exception, recv_type):
            if (
                ep_as_int in am_recv_wait and
                len(am_recv_wait[ep_as_int]) > 0
            ):
                recv_wait = am_recv_wait[ep_as_int].pop(0)
                cb_func = recv_wait["cb_func"]
                cb_args = recv_wait["cb_args"]
                cb_kwargs = recv_wait["cb_kwargs"]

                logger.debug("am %s awaiting in ep %s cb_func %s" % (
                    recv_type,
                    hex(ep_as_int),
                    cb_func
                ))

                cb_func(buf, exception, *cb_args, **cb_kwargs)
            else:
                logger.debug("am %s pushing to pool in ep %s" % (
                    recv_type,
                    hex(ep_as_int)
                ))
                if exception is not None:
                    am_recv_pool[ep_as_int].append(exception)
                else:
                    am_recv_pool[ep_as_int].append(buf)

        cdef ucp_request_param_t request_param
        cdef ucs_status_ptr_t status
        cdef str ucx_status_msg, msg
        cdef UCXRequest req
        if is_rndv:
            exception = UCXError("AM rendezvous receive not supported yet")
            _push_result(None, exception, "eager")
            return UCS_OK
        else:
            logger.debug("am eager copying %d bytes with ep %s" % (
                length,
                hex(ep_as_int)
            ))
            memcpy(buf_ptr, data, length)
            _push_result(buf, None, "eager")
            return UCS_OK


cdef class UCXWorker(UCXObject):
    """Python representation of `ucp_worker_h`"""
    cdef:
        ucp_worker_h _handle
        UCXContext _context
        set _inflight_msgs
        IF CY_UCP_AM_SUPPORTED:
            dict _am_recv_pool
            dict _am_recv_wait

    def __init__(self, UCXContext context):
        cdef ucp_params_t ucp_params
        cdef ucp_worker_params_t worker_params
        cdef ucs_status_t status

        IF CY_UCP_AM_SUPPORTED:
            cdef ucp_am_handler_param_t am_handler_param

        assert context.initialized
        self._context = context
        memset(&worker_params, 0, sizeof(worker_params))
        worker_params.field_mask = UCP_WORKER_PARAM_FIELD_THREAD_MODE
        worker_params.thread_mode = UCS_THREAD_MODE_MULTI
        status = ucp_worker_create(context._handle, &worker_params, &self._handle)
        assert_ucs_status(status)
        self._inflight_msgs = set()

        IF CY_UCP_AM_SUPPORTED:
            cdef int AM_MSG_ID = 0
            if Feature.AM in context._feature_flags:
                self._am_recv_pool = dict()
                self._am_recv_wait = dict()
                am_handler_param.field_mask = (
                    UCP_AM_HANDLER_PARAM_FIELD_ID |
                    UCP_AM_HANDLER_PARAM_FIELD_CB |
                    UCP_AM_HANDLER_PARAM_FIELD_ARG
                )
                am_handler_param.id = AM_MSG_ID
                am_handler_param.cb = _am_recv_callback
                am_handler_param.arg = <void *>self
                status = ucp_worker_set_am_recv_handler(self._handle, &am_handler_param)

        self.add_handle_finalizer(
            _ucx_worker_handle_finalizer,
            int(<uintptr_t>self._handle),
            self._context,
            self._inflight_msgs
        )
        context.add_child(self)

    def init_blocking_progress_mode(self):
        assert self.initialized
        # In blocking progress mode, we create an epoll file
        # descriptor that we can wait on later.
        cdef ucs_status_t status
        cdef int ucp_epoll_fd
        cdef epoll_event ev
        cdef int err
        status = ucp_worker_get_efd(self._handle, &ucp_epoll_fd)
        assert_ucs_status(status)
        self.arm()
        epoll_fd = epoll_create(1)
        if epoll_fd == -1:
            raise IOError("epoll_create(1) returned -1")
        ev.data.fd = ucp_epoll_fd
        ev.data.ptr = NULL
        ev.data.u32 = 0
        ev.data.u64 = 0
        ev.events = EPOLLIN
        err = epoll_ctl(epoll_fd, EPOLL_CTL_ADD, ucp_epoll_fd, &ev)
        if err != 0:
            raise IOError("epoll_ctl() returned %d" % err)
        return epoll_fd

    cpdef bint arm(self) except *:
        assert self.initialized
        cdef ucs_status_t status
        status = ucp_worker_arm(self._handle)
        if status == UCS_ERR_BUSY:
            return False
        assert_ucs_status(status)
        return True

    @nvtx_annotate("UCXPY_PROGRESS", color="blue", domain="ucxpy")
    def progress(self):
        """Try to progress the communication layer

        Warning, it is illegal to call this from a call-back function such as
        the call-back function given to UCXListener, tag_send_nb, and tag_recv_nb.
        """
        assert self.initialized
        while ucp_worker_progress(self._handle) != 0:
            pass

    @property
    def handle(self):
        assert self.initialized
        return int(<uintptr_t>self._handle)

    cpdef void request_cancel(self, UCXRequest req) except *:
        assert self.initialized
        assert not req.closed()

        # Notice, `ucp_request_cancel()` calls the send/recv callback function,
        # which will handle the request cleanup.
        ucp_request_cancel(self._handle, req._handle)

    def ep_create(self, str ip_address, uint16_t port, bint endpoint_error_handling):
        assert self.initialized
        cdef ucp_ep_params_t params
        ip_address = socket.gethostbyname(ip_address)
        cdef ucp_err_handler_cb_t err_cb = (
            _get_error_callback(self._context._config["TLS"], endpoint_error_handling)
        )

        params.field_mask = (
            UCP_EP_PARAM_FIELD_FLAGS |
            UCP_EP_PARAM_FIELD_SOCK_ADDR |
            UCP_EP_PARAM_FIELD_ERR_HANDLING_MODE |
            UCP_EP_PARAM_FIELD_ERR_HANDLER
        )
        params.flags = UCP_EP_PARAMS_FLAGS_CLIENT_SERVER
        if err_cb == NULL:
            params.err_mode = UCP_ERR_HANDLING_MODE_NONE
        else:
            params.err_mode = UCP_ERR_HANDLING_MODE_PEER
        params.err_handler.cb = err_cb
        params.err_handler.arg = NULL
        if c_util_set_sockaddr(&params.sockaddr, ip_address.encode(), port):
            raise MemoryError("Failed allocation of sockaddr")

        cdef ucp_ep_h ucp_ep
        cdef ucs_status_t status = ucp_ep_create(self._handle, &params, &ucp_ep)
        c_util_sockaddr_free(&params.sockaddr)
        assert_ucs_status(status)
        return UCXEndpoint(self, <uintptr_t>ucp_ep)

    def ep_create_from_worker_address(
        self, UCXAddress address, bint endpoint_error_handling
    ):
        assert self.initialized
        cdef ucp_ep_params_t params
        cdef ucp_err_handler_cb_t err_cb = (
            _get_error_callback(self._context._config["TLS"], endpoint_error_handling)
        )
        params.field_mask = (
            UCP_EP_PARAM_FIELD_REMOTE_ADDRESS |
            UCP_EP_PARAM_FIELD_ERR_HANDLING_MODE |
            UCP_EP_PARAM_FIELD_ERR_HANDLER
        )
        if err_cb == NULL:
            params.err_mode = UCP_ERR_HANDLING_MODE_NONE
        else:
            params.err_mode = UCP_ERR_HANDLING_MODE_PEER
        params.err_handler.cb = err_cb
        params.err_handler.arg = NULL
        params.address = address._address

        cdef ucp_ep_h ucp_ep
        cdef ucs_status_t status = ucp_ep_create(self._handle, &params, &ucp_ep)
        assert_ucs_status(status)
        return UCXEndpoint(self, <uintptr_t>ucp_ep)

    def ep_create_from_conn_request(
        self, uintptr_t conn_request, bint endpoint_error_handling
    ):
        assert self.initialized

        cdef ucp_ep_params_t params
        cdef ucp_err_handler_cb_t err_cb = (
            _get_error_callback(self._context._config["TLS"], endpoint_error_handling)
        )
        params.field_mask = (
            UCP_EP_PARAM_FIELD_FLAGS |
            UCP_EP_PARAM_FIELD_CONN_REQUEST |
            UCP_EP_PARAM_FIELD_ERR_HANDLING_MODE |
            UCP_EP_PARAM_FIELD_ERR_HANDLER
        )
        params.flags = UCP_EP_PARAMS_FLAGS_NO_LOOPBACK
        if err_cb == NULL:
            params.err_mode = UCP_ERR_HANDLING_MODE_NONE
        else:
            params.err_mode = UCP_ERR_HANDLING_MODE_PEER
        params.err_handler.cb = err_cb
        params.err_handler.arg = NULL
        params.conn_request = <ucp_conn_request_h> conn_request

        cdef ucp_ep_h ucp_ep
        cdef ucs_status_t status = ucp_ep_create(self._handle, &params, &ucp_ep)
        assert_ucs_status(status)
        return UCXEndpoint(self, <uintptr_t>ucp_ep)

    cpdef ucs_status_t fence(self) except *:
        cdef ucs_status_t status = ucp_worker_fence(self._handle)
        assert_ucs_status(status)
        return status

    def flush(self, cb_func, tuple cb_args=None, dict cb_kwargs=None):
        if cb_args is None:
            cb_args = ()
        if cb_kwargs is None:
            cb_kwargs = {}
        cdef ucs_status_ptr_t req
        cdef ucp_send_callback_t _send_cb = <ucp_send_callback_t>_send_callback

        cdef ucs_status_ptr_t status = ucp_worker_flush_nb(self._handle, 0, _send_cb)
        return _handle_status(
            status, 0, cb_func, cb_args, cb_kwargs, 'flush', self._inflight_msgs
        )

    def get_address(self):
        return UCXAddress.from_worker(self)

    def info(self):
        assert self.initialized

        cdef FILE *text_fd = create_text_fd()
        ucp_worker_print_info(self._handle, text_fd)
        return decode_text_fd(text_fd)


cdef class UCXAddress:
    """Python representation of ucp_address_t"""
    cdef ucp_address_t *_address
    cdef Py_ssize_t _length

    def __cinit__(self, uintptr_t address_as_int, Py_ssize_t length):
        address = <ucp_address_t *> address_as_int
        # Copy address to `self._address`
        self._address = <ucp_address_t *> malloc(length)
        self._length = length
        memcpy(self._address, address, length)

    def __dealloc__(self):
        free(self._address)

    @classmethod
    def from_buffer(cls, buffer):
        buf = Array(buffer)
        assert buf.c_contiguous
        return UCXAddress(buf.ptr, buf.nbytes)

    @classmethod
    def from_worker(cls, UCXWorker worker):
        cdef ucs_status_t status
        cdef ucp_worker_h ucp_worker = worker._handle
        cdef ucp_address_t *address
        cdef size_t length
        status = ucp_worker_get_address(ucp_worker, &address, &length)
        assert_ucs_status(status)
        try:
            return UCXAddress(int(<uintptr_t>address), length)
        finally:
            ucp_worker_release_address(ucp_worker, address)

    @property
    def address(self):
        return <uintptr_t>self._address

    @property
    def length(self):
        return int(self._length)

    def __getbuffer__(self, Py_buffer *buffer, int flags):
        if (flags & PyBUF_WRITABLE) == PyBUF_WRITABLE:
            raise BufferError("Requested writable view on readonly data")
        buffer.buf = <void*>self._address
        buffer.obj = self
        buffer.len = self._length
        buffer.readonly = True
        buffer.itemsize = 1
        if (flags & PyBUF_FORMAT) == PyBUF_FORMAT:
            buffer.format = b"B"
        else:
            buffer.format = NULL
        buffer.ndim = 1
        if (flags & PyBUF_ND) == PyBUF_ND:
            buffer.shape = &self._length
        else:
            buffer.shape = NULL
        buffer.strides = NULL
        buffer.suboffsets = NULL
        buffer.internal = NULL

    def __releasebuffer__(self, Py_buffer *buffer):
        pass

    def __reduce__(self):
        return (UCXAddress.from_buffer, (bytes(self),))

    def __hash__(self):
        return hash(bytes(self))


def _ucx_endpoint_finalizer(uintptr_t handle_as_int, worker, set inflight_msgs):
    assert worker.initialized
    cdef ucp_ep_h handle = <ucp_ep_h>handle_as_int
    cdef ucs_status_ptr_t status

    # Cancel all inflight messages
    cdef UCXRequest req
    cdef dict req_info
    cdef str name
    for req in list(inflight_msgs):
        assert not req.closed()
        req_info = <dict>req._handle.info
        name = req_info["name"]
        logger.debug("Future cancelling: %s" % name)
        # Notice, `request_cancel()` evoke the send/recv callback functions
        worker.request_cancel(req)

    # Close the endpoint
    # TODO: Support UCP_EP_CLOSE_MODE_FORCE
    cdef str msg
    status = ucp_ep_close_nb(handle, UCP_EP_CLOSE_MODE_FLUSH)
    if UCS_PTR_IS_PTR(status):
        while ucp_request_check_status(status) == UCS_INPROGRESS:
            worker.progress()
        ucp_request_free(status)
    elif UCS_PTR_STATUS(status) != UCS_OK:
        msg = ucs_status_string(UCS_PTR_STATUS(status)).decode("utf-8")
        raise UCXError("Error while closing endpoint: %s" % msg)


cdef class UCXEndpoint(UCXObject):
    """Python representation of `ucp_ep_h`"""
    cdef:
        ucp_ep_h _handle
        set _inflight_msgs

    cdef readonly:
        UCXWorker worker

    def __init__(self, UCXWorker worker, uintptr_t handle):
        """The Constructor"""

        assert worker.initialized
        self.worker = worker
        self._handle = <ucp_ep_h>handle
        self._inflight_msgs = set()
        self.add_handle_finalizer(
            _ucx_endpoint_finalizer,
            int(handle),
            worker,
            self._inflight_msgs
        )
        worker.add_child(self)

    def info(self):
        assert self.initialized

        cdef FILE *text_fd = create_text_fd()
        ucp_ep_print_info(self._handle, text_fd)
        return decode_text_fd(text_fd)

    @property
    def handle(self):
        assert self.initialized
        return int(<uintptr_t>self._handle)

    def flush(self, cb_func, cb_args=None, cb_kwargs=None):
        if cb_args is None:
            cb_args = ()
        if cb_kwargs is None:
            cb_kwargs = {}
        cdef ucs_status_ptr_t req
        cdef ucp_send_callback_t _send_cb = <ucp_send_callback_t>_send_callback

        cdef ucs_status_ptr_t status = ucp_ep_flush_nb(self._handle, 0, _send_cb)
        return _handle_status(
            status, 0, cb_func, cb_args, cb_kwargs, 'flush', self._inflight_msgs
        )


cdef void _listener_callback(ucp_conn_request_h conn_request, void *args):
    """Callback function used by UCXListener"""
    cdef dict cb_data = <dict> args

    with log_errors():
        cb_data['cb_func'](
            int(<uintptr_t>conn_request),
            *cb_data['cb_args'],
            **cb_data['cb_kwargs']
        )


def _ucx_listener_handle_finalizer(uintptr_t handle):
    ucp_listener_destroy(<ucp_listener_h> handle)


cdef class UCXListener(UCXObject):
    """Python representation of `ucp_listener_h`

    Create and start a listener to accept incoming connections.

    Notice, the listening is closed when the returned Listener
    goes out of scope thus remember to keep a reference to the object.

    Parameters
    ----------
    worker: UCXWorker
        Listening worker.
    port: int
        An unused port number for listening, or `0` to let UCX assign
        an unused port.
    callback_func: callable
        A callback function that gets invoked when an incoming
        connection is accepted. The arguments are `conn_request`
        followed by *cb_args and **cb_kwargs (if not None).
    cb_args: tuple, optional
        Extra arguments to the call-back function
    cb_kwargs: dict, optional
        Extra keyword arguments to the call-back function

    Returns
    -------
    Listener: UCXListener
        The new listener. When this object is deleted, the listening stops
    """

    cdef:
        ucp_listener_h _handle
        dict cb_data

    cdef public:
        uint16_t port
        str ip

    def __init__(
        self,
        UCXWorker worker,
        uint16_t port,
        cb_func,
        tuple cb_args=None,
        dict cb_kwargs=None
    ):
        if cb_args is None:
            cb_args = ()
        if cb_kwargs is None:
            cb_kwargs = {}
        cdef ucp_listener_params_t params
        cdef ucp_listener_conn_callback_t _listener_cb = (
            <ucp_listener_conn_callback_t>_listener_callback
        )
        cdef ucp_listener_attr_t attr
        self.cb_data = {
            "cb_func": cb_func,
            "cb_args": cb_args,
            "cb_kwargs": cb_kwargs,
        }
        params.field_mask = (
            UCP_LISTENER_PARAM_FIELD_SOCK_ADDR | UCP_LISTENER_PARAM_FIELD_CONN_HANDLER
        )
        params.conn_handler.cb = _listener_cb
        params.conn_handler.arg = <void*> self.cb_data
        if c_util_set_sockaddr(&params.sockaddr, NULL, port):
            raise MemoryError("Failed allocation of sockaddr")

        cdef ucs_status_t status = ucp_listener_create(
            worker._handle, &params, &self._handle
        )
        c_util_sockaddr_free(&params.sockaddr)
        assert_ucs_status(status)

        attr.field_mask = UCP_LISTENER_ATTR_FIELD_SOCKADDR
        status = ucp_listener_query(self._handle, &attr)
        if status != UCS_OK:
            ucp_listener_destroy(self._handle)
        assert_ucs_status(status)

        DEF MAX_STR_LEN = 50
        cdef char ip_str[MAX_STR_LEN]
        cdef char port_str[MAX_STR_LEN]
        c_util_sockaddr_get_ip_port_str(&attr.sockaddr,
                                        ip_str,
                                        port_str,
                                        MAX_STR_LEN)

        self.port = <uint16_t>int(port_str.decode(errors="ignore"))
        self.ip = ip_str.decode(errors="ignore")

        self.add_handle_finalizer(
            _ucx_listener_handle_finalizer,
            int(<uintptr_t>self._handle)
        )
        worker.add_child(self)

    @property
    def handle(self):
        assert self.initialized
        return int(<uintptr_t>self._handle)


cdef class UCXRequest:
    """Python wrapper of UCX request handle.

    Don't create this class directly, the send/recv functions and their
    callback functions will return UCXRequest objects.

    Notice, this class doesn't own the handle and multiple instances of
    UCXRequest can point to the same underlying UCX handle.
    Furthermore, UCX can modify/free the UCX handle without notice
    thus we use `_uid` to make sure the handle hasn't been modified.
    """
    cdef:
        ucx_py_request *_handle
        unsigned int _uid

    def __init__(self, uintptr_t req_as_int):
        global _ucx_py_request_counter
        cdef ucx_py_request *req = <ucx_py_request*>req_as_int
        assert req != NULL
        self._handle = req

        cdef dict info = {"status": "pending"}
        if self._handle.info == NULL:  # First time we are wrapping this UCX request
            Py_INCREF(info)
            self._handle.info = <PyObject*> info
            _ucx_py_request_counter += 1
            self._uid = _ucx_py_request_counter
            assert self._handle.uid == 0
            self._handle.uid = _ucx_py_request_counter
        else:
            self._uid = self._handle.uid

    cpdef bint closed(self):
        return self._handle == NULL or self._uid != self._handle.uid

    cpdef void close(self) except *:
        """This routine releases the non-blocking request back to UCX,
        regardless of its current state. Communications operations associated with
        this request will make progress internally, however no further notifications or
        callbacks will be invoked for this request. """

        if not self.closed():
            Py_DECREF(<object>self._handle.info)
            self._handle.info = NULL
            self._handle.uid = 0
            ucp_request_free(self._handle)
            self._handle = NULL

    @property
    def info(self):
        assert not self.closed()
        return <dict> self._handle.info

    @property
    def handle(self):
        assert not self.closed()
        return int(<uintptr_t>self._handle)

    def __hash__(self):
        if self.closed():
            return id(self)
        else:
            return self._uid

    def __eq__(self, other):
        return hash(self) == hash(other)

    def __repr__(self):
        if self.closed():
            return "<UCXRequest closed>"
        else:
            return (
                f"<UCXRequest handle={hex(self.handle)} "
                f"uid={self._uid} info={self.info}>"
            )


cdef UCXRequest _handle_status(
    ucs_status_ptr_t status,
    int64_t expected_receive,
    cb_func,
    cb_args,
    cb_kwargs,
    unicode name,
    set inflight_msgs
):
    if UCS_PTR_STATUS(status) == UCS_OK:
        return
    cdef str ucx_status_msg, msg
    if UCS_PTR_IS_ERR(status):
        ucx_status_msg = (
            ucs_status_string(UCS_PTR_STATUS(status)).decode("utf-8")
        )
        msg = "<%s>: %s" % (name, ucx_status_msg)
        raise UCXError(msg)
    cdef UCXRequest req = UCXRequest(<uintptr_t><void*> status)
    assert not req.closed()
    cdef dict req_info = <dict>req._handle.info
    if req_info["status"] == "finished":
        try:
            # The callback function has already handled the request
            received = req_info.get("received", None)
            if received is not None and received != expected_receive:
                msg = "<%s>: length mismatch: %d (got) != %d (expected)" % (
                    name, received, expected_receive
                )
                raise UCXMsgTruncated(msg)
            else:
                cb_func(req, None, *cb_args, **cb_kwargs)
                return
        finally:
            req.close()
    else:
        req_info["cb_func"] = cb_func
        req_info["cb_args"] = cb_args
        req_info["cb_kwargs"] = cb_kwargs
        req_info["expected_receive"] = expected_receive
        req_info["name"] = name
        inflight_msgs.add(req)
        req_info["inflight_msgs"] = inflight_msgs
        return req


cdef void _send_callback(void *request, ucs_status_t status):
    cdef UCXRequest req
    cdef dict req_info
    cdef str name, ucx_status_msg, msg
    cdef set inflight_msgs
    cdef tuple cb_args
    cdef dict cb_kwargs
    with log_errors():
        req = UCXRequest(<uintptr_t><void*> request)
        assert not req.closed()
        req_info = <dict>req._handle.info
        req_info["status"] = "finished"

        if "cb_func" not in req_info:
            # This callback function was called before ucp_tag_send_nb() returned
            return

        exception = None
        if status == UCS_ERR_CANCELED:
            name = req_info["name"]
            msg = "<%s>: " % name
            exception = UCXCanceled(msg)
        elif status != UCS_OK:
            name = req_info["name"]
            ucx_status_msg = ucs_status_string(status).decode("utf-8")
            msg = "<%s>: %s" % (name, ucx_status_msg)
            exception = UCXError(msg)
        try:
            inflight_msgs = req_info["inflight_msgs"]
            inflight_msgs.discard(req)
            cb_func = req_info["cb_func"]
            if cb_func is not None:
                cb_args = req_info["cb_args"]
                if cb_args is None:
                    cb_args = ()
                cb_kwargs = req_info["cb_kwargs"]
                if cb_kwargs is None:
                    cb_kwargs = {}
                cb_func(req, exception, *cb_args, **cb_kwargs)
        finally:
            req.close()


def tag_send_nb(
    UCXEndpoint ep,
    Array buffer,
    size_t nbytes,
    ucp_tag_t tag,
    cb_func,
    tuple cb_args=None,
    dict cb_kwargs=None,
    str name=None
):
    """ This routine sends a message to a destination endpoint

    Each message is associated with a tag value that is used for message matching
    on the receiver. The routine is non-blocking and therefore returns immediately,
    however the actual send operation may be delayed. The send operation is
    considered completed when it is safe to reuse the source buffer. If the send
    operation is completed immediately the routine return None and the call-back
    function **is not invoked**. If the operation is not completed immediately
    and no exception raised then the UCP library will schedule to invoke the call-back
    whenever the send operation will be completed. In other words, the completion
    of a message can be signaled by the return code or the call-back.

    Note
    ----
    The user should not modify any part of the buffer after this operation is called,
    until the operation completes.

    Parameters
    ----------
    ep: UCXEndpoint
        The destination endpoint
    buffer: Array
        An ``Array`` wrapping a user-provided array-like object
    nbytes: int
        Size of the buffer to use. Must be equal or less than the size of buffer
    tag: int
        The tag of the message
    cb_func: callable
        The call-back function, which must accept `request` and `exception` as the
        first two arguments.
    cb_args: tuple, optional
        Extra arguments to the call-back function
    cb_kwargs: dict, optional
        Extra keyword arguments to the call-back function
    name: str, optional
        Descriptive name of the operation
    """
    if cb_args is None:
        cb_args = ()
    if cb_kwargs is None:
        cb_kwargs = {}
    if name is None:
        name = "tag_send_nb"
    if Feature.TAG not in ep.worker._context._feature_flags:
        raise ValueError("UCXContext must be created with `Feature.TAG`")
    if buffer.cuda and not ep.worker._context.cuda_support:
        raise ValueError(
            "UCX is not configured with CUDA support, please add "
            "`cuda_copy` and/or `cuda_ipc` to the UCX_TLS environment"
            "variable and that the ucx-proc=*=gpu package is "
            "installed. See "
            "https://ucx-py.readthedocs.io/en/latest/install.html for "
            "more information."
        )
    if not buffer._contiguous():
        raise ValueError("Array must be C or F contiguous")
    cdef ucp_send_callback_t _send_cb = <ucp_send_callback_t>_send_callback
    cdef ucs_status_ptr_t status = ucp_tag_send_nb(
        ep._handle,
        <void*>buffer.ptr,
        nbytes,
        ucp_dt_make_contig(1),
        tag,
        _send_cb
    )
    return _handle_status(
        status, nbytes, cb_func, cb_args, cb_kwargs, name, ep._inflight_msgs
    )


cdef void _tag_recv_callback(
    void *request, ucs_status_t status, ucp_tag_recv_info_t *info
):
    cdef UCXRequest req
    cdef dict req_info
    cdef str name, ucx_status_msg, msg
    cdef set inflight_msgs
    cdef tuple cb_args
    cdef dict cb_kwargs
    with log_errors():
        req = UCXRequest(<uintptr_t><void*> request)
        assert not req.closed()
        req_info = <dict>req._handle.info
        req_info["status"] = "finished"

        if "cb_func" not in req_info:
            # This callback function was called before ucp_tag_recv_nb() returned
            return

        exception = None
        if status == UCS_ERR_CANCELED:
            name = req_info["name"]
            msg = "<%s>: " % name
            exception = UCXCanceled(msg)
        elif status != UCS_OK:
            name = req_info["name"]
            ucx_status_msg = ucs_status_string(status).decode("utf-8")
            msg = "<%s>: %s" % (name, ucx_status_msg)
            exception = UCXError(msg)
        elif info.length != <size_t>req_info["expected_receive"]:
            name = req_info["name"]
            msg = "<%s>: length mismatch: %d (got) != %d (expected)" % (
                name, info.length, req_info["expected_receive"]
            )
            exception = UCXMsgTruncated(msg)
        try:
            inflight_msgs = req_info["inflight_msgs"]
            inflight_msgs.discard(req)
            cb_func = req_info["cb_func"]
            if cb_func is not None:
                cb_args = req_info["cb_args"]
                if cb_args is None:
                    cb_args = ()
                cb_kwargs = req_info["cb_kwargs"]
                if cb_kwargs is None:
                    cb_kwargs = {}
                cb_func(req, exception, *cb_args, **cb_kwargs)
        finally:
            req.close()


def tag_recv_nb(
    UCXWorker worker,
    Array buffer,
    size_t nbytes,
    ucp_tag_t tag,
    cb_func,
    ucp_tag_t tag_mask=-1,
    tuple cb_args=None,
    dict cb_kwargs=None,
    str name=None,
    UCXEndpoint ep=None
):
    """ This routine receives a message on a worker

    The tag value of the receive message has to match the tag and tag_mask values,
    where the tag_mask indicates what bits of the tag have to be matched.
    The routine is a non-blocking and therefore returns immediately. The receive
    operation is considered completed when the message is delivered to the buffer.
    In order to notify the application about completion of the receive operation
    the UCP library will invoke the call-back function when the received message
    is in the receive buffer and ready for application access. If the receive
    operation cannot be stated the routine raise an exception.

    Note
    ----
    This routine cannot return None. It always returns a request handle or raise an
    exception.

    Parameters
    ----------
    worker: UCXWorker
        The worker that is used for the receive operation
    buffer: Array
        An ``Array`` wrapping a user-provided array-like object
    nbytes: int
        Size of the buffer to use. Must be equal or less than the size of buffer
    tag: int
        Message tag to expect
    cb_func: callable
        The call-back function, which must accept `request` and `exception` as the
        first two arguments.
    tag_mask: int, optional
        Bit mask that indicates the bits that are used for the matching of the
        incoming tag against the expected tag.
    cb_args: tuple, optional
        Extra arguments to the call-back function
    cb_kwargs: dict, optional
        Extra keyword arguments to the call-back function
    name: str, optional
        Descriptive name of the operation
    ep: UCXEndpoint, optional
        Registrate the inflight message at `ep` instead of `worker`, which
        guarantee that the message is cancelled when `ep` closes as opposed to
        when the `worker` closes.
    """
    if cb_args is None:
        cb_args = ()
    if cb_kwargs is None:
        cb_kwargs = {}
    if name is None:
        name = "tag_recv_nb"
    if buffer.readonly:
        raise ValueError("writing to readonly buffer!")
    if Feature.TAG not in worker._context._feature_flags:
        raise ValueError("UCXContext must be created with `Feature.TAG`")
    cdef bint cuda_support
    if buffer.cuda:
        if ep is None:
            cuda_support = <bint>worker._context.cuda_support
        else:
            cuda_support = <bint>ep.worker._context.cuda_support
        if not cuda_support:
            raise ValueError(
                "UCX is not configured with CUDA support, please add "
                "`cuda_copy` and/or `cuda_ipc` to the UCX_TLS environment"
                "variable and that the ucx-proc=*=gpu package is "
                "installed. See "
                "https://ucx-py.readthedocs.io/en/latest/install.html for "
                "more information."
            )
    if not buffer._contiguous():
        raise ValueError("Array must be C or F contiguous")
    cdef ucp_tag_recv_callback_t _tag_recv_cb = (
        <ucp_tag_recv_callback_t>_tag_recv_callback
    )
    cdef ucs_status_ptr_t status = ucp_tag_recv_nb(
        worker._handle,
        <void*>buffer.ptr,
        nbytes,
        ucp_dt_make_contig(1),
        tag,
        -1,
        _tag_recv_cb
    )
    cdef set inflight_msgs = (
        worker._inflight_msgs if ep is None else ep._inflight_msgs
    )
    return _handle_status(
        status, nbytes, cb_func, cb_args, cb_kwargs, name, inflight_msgs
    )


def stream_send_nb(
    UCXEndpoint ep,
    Array buffer,
    size_t nbytes,
    cb_func,
    tuple cb_args=None,
    dict cb_kwargs=None,
    str name=None
):
    """ This routine sends data to a destination endpoint

    The routine is non-blocking and therefore returns immediately, however the
    actual send operation may be delayed. The send operation is considered completed
    when it is safe to reuse the source buffer. If the send operation is completed
    immediately the routine returns None and the call-back function is not invoked.
    If the operation is not completed immediately and no exception is raised, then
    the UCP library will schedule invocation of the call-back upon completion of the
    send operation. In other words, the completion of the operation will be signaled
    either by the return code or by the call-back.

    Note
    ----
    The user should not modify any part of the buffer after this operation is called,
    until the operation completes.

    Parameters
    ----------
    ep: UCXEndpoint
        The destination endpoint
    buffer: Array
        An ``Array`` wrapping a user-provided array-like object
    nbytes: int
        Size of the buffer to use. Must be equal or less than the size of buffer
    cb_func: callable
        The call-back function, which must accept `request` and `exception` as the
        first two arguments.
    cb_args: tuple, optional
        Extra arguments to the call-back function
    cb_kwargs: dict, optional
        Extra keyword arguments to the call-back function
    name: str, optional
        Descriptive name of the operation
    """
    if cb_args is None:
        cb_args = ()
    if cb_kwargs is None:
        cb_kwargs = {}
    if name is None:
        name = "stream_send_nb"
    if Feature.STREAM not in ep.worker._context._feature_flags:
        raise ValueError("UCXContext must be created with `Feature.STREAM`")
    if buffer.cuda and not ep.worker._context.cuda_support:
        raise ValueError(
            "UCX is not configured with CUDA support, please add "
            "`cuda_copy` and/or `cuda_ipc` to the UCX_TLS environment"
            "variable and that the ucx-proc=*=gpu package is "
            "installed. See "
            "https://ucx-py.readthedocs.io/en/latest/install.html for "
            "more information."
        )
    if not buffer._contiguous():
        raise ValueError("Array must be C or F contiguous")
    cdef ucp_send_callback_t _send_cb = <ucp_send_callback_t>_send_callback
    cdef ucs_status_ptr_t status = ucp_stream_send_nb(
        ep._handle,
        <void*>buffer.ptr,
        nbytes,
        ucp_dt_make_contig(1),
        _send_cb,
        0
    )
    return _handle_status(
        status, nbytes, cb_func, cb_args, cb_kwargs, name, ep._inflight_msgs
    )


cdef void _stream_recv_callback(
    void *request, ucs_status_t status, size_t length
):
    cdef UCXRequest req
    cdef dict req_info
    cdef str name, ucx_status_msg, msg
    cdef set inflight_msgs
    cdef tuple cb_args
    cdef dict cb_kwargs
    with log_errors():
        req = UCXRequest(<uintptr_t><void*> request)
        assert not req.closed()
        req_info = <dict>req._handle.info
        req_info["status"] = "finished"

        if "cb_func" not in req_info:
            # This callback function was called before ucp_tag_recv_nb() returned
            return

        exception = None
        if status == UCS_ERR_CANCELED:
            name = req_info["name"]
            msg = "<%s>: " % name
            exception = UCXCanceled(msg)
        elif status != UCS_OK:
            name = req_info["name"]
            ucx_status_msg = ucs_status_string(status).decode("utf-8")
            msg = "<%s>: %s" % (name, ucx_status_msg)
            exception = UCXError(msg)
        elif length != req_info["expected_receive"]:
            name = req_info["name"]
            msg = "<%s>: length mismatch: %d (got) != %d (expected)" % (
                name, length, req_info["expected_receive"]
            )
            exception = UCXMsgTruncated(msg)
        try:
            inflight_msgs = req_info["inflight_msgs"]
            inflight_msgs.discard(req)
            cb_func = req_info["cb_func"]
            if cb_func is not None:
                cb_args = req_info["cb_args"]
                if cb_args is None:
                    cb_args = ()
                cb_kwargs = req_info["cb_kwargs"]
                if cb_kwargs is None:
                    cb_kwargs = {}
                cb_func(req, exception, *cb_args, **cb_kwargs)
        finally:
            req.close()


def stream_recv_nb(
    UCXEndpoint ep,
    Array buffer,
    size_t nbytes,
    cb_func,
    tuple cb_args=None,
    dict cb_kwargs=None,
    str name=None
):
    """ This routine receives data on the endpoint.

    The routine is non-blocking and therefore returns immediately. The receive
    operation is considered complete when the message is delivered to the buffer.
    If data is not immediately available, the operation will be scheduled for
    receive and a request handle will be returned. In order to notify the application
    about completion of a scheduled receive operation, the UCP library will invoke
    the call-back when data is in the receive buffer and ready for application access.
    If the receive operation cannot be started, the routine raise an exception.

    Parameters
    ----------
    ep: UCXEndpoint
        The destination endpoint
    buffer: Array
        An ``Array`` wrapping a user-provided array-like object
    nbytes: int
        Size of the buffer to use. Must be equal or less than the size of buffer
    cb_func: callable
        The call-back function, which must accept `request` and `exception` as the
        first two arguments.
    cb_args: tuple, optional
        Extra arguments to the call-back function
    cb_kwargs: dict, optional
        Extra keyword arguments to the call-back function
    name: str, optional
        Descriptive name of the operation
    """
    if cb_args is None:
        cb_args = ()
    if cb_kwargs is None:
        cb_kwargs = {}
    if name is None:
        name = "stream_recv_nb"
    if buffer.readonly:
        raise ValueError("writing to readonly buffer!")
    if Feature.STREAM not in ep.worker._context._feature_flags:
        raise ValueError("UCXContext must be created with `Feature.STREAM`")
    if buffer.cuda and not ep.worker._context.cuda_support:
        raise ValueError(
            "UCX is not configured with CUDA support, please add "
            "`cuda_copy` and/or `cuda_ipc` to the UCX_TLS environment"
            "variable and that the ucx-proc=*=gpu package is "
            "installed. See "
            "https://ucx-py.readthedocs.io/en/latest/install.html for "
            "more information."
        )
    if not buffer._contiguous():
        raise ValueError("Array must be C or F contiguous")
    cdef size_t length
    cdef ucp_stream_recv_callback_t _stream_recv_cb = (
        <ucp_stream_recv_callback_t>_stream_recv_callback
    )
    cdef ucs_status_ptr_t status = ucp_stream_recv_nb(
        ep._handle,
        <void*>buffer.ptr,
        nbytes,
        ucp_dt_make_contig(1),
        _stream_recv_cb,
        &length,
        UCP_STREAM_RECV_FLAG_WAITALL,
    )
    return _handle_status(
        status, nbytes, cb_func, cb_args, cb_kwargs, name, ep._inflight_msgs
    )


IF CY_UCP_AM_SUPPORTED:
    cdef void _send_nbx_callback(void *request, ucs_status_t status, void *user_data):
        cdef UCXRequest req
        cdef dict req_info
        cdef str name, ucx_status_msg, msg
        cdef set inflight_msgs
        cdef tuple cb_args
        cdef dict cb_kwargs
        with log_errors():
            req = UCXRequest(<uintptr_t><void*> request)
            assert not req.closed()
            req_info = <dict>req._handle.info
            req_info["status"] = "finished"

            if "cb_func" not in req_info:
                # This callback function was called before ucp_tag_send_nb() returned
                return

            exception = None
            if status == UCS_ERR_CANCELED:
                name = req_info["name"]
                msg = "<%s>: " % name
                exception = UCXCanceled(msg)
            elif status != UCS_OK:
                name = req_info["name"]
                ucx_status_msg = ucs_status_string(status).decode("utf-8")
                msg = "<%s>: %s" % (name, ucx_status_msg)
                exception = UCXError(msg)
            try:
                inflight_msgs = req_info["inflight_msgs"]
                inflight_msgs.discard(req)
                cb_func = req_info["cb_func"]
                if cb_func is not None:
                    cb_args = req_info["cb_args"]
                    if cb_args is None:
                        cb_args = ()
                    cb_kwargs = req_info["cb_kwargs"]
                    if cb_kwargs is None:
                        cb_kwargs = {}
                    cb_func(req, exception, *cb_args, **cb_kwargs)
            finally:
                req.close()


def am_send_nbx(
    UCXEndpoint ep,
    Array buffer,
    size_t nbytes,
    cb_func,
    tuple cb_args=None,
    dict cb_kwargs=None,
    str name=None
):
    """ This routine sends a message to an endpoint using the active message API

    Each message is sent to an endpoint that is the message's sole recipient.
    The routine is non-blocking and therefore returns immediately, however the
    actual send operation may be delayed. The send operation is considered
    completed when it is safe to reuse the source buffer. If the send operation
    is completed immediately the routine returns None and the call-back function
    **is not invoked**. If the operation is not completed immediately and no
    exception raised then the UCP library will schedule to invoke the call-back
    whenever the send operation will be completed. In other words, the completion
    of a message can be signaled by the return code or the call-back.

    Note
    ----
    The user should not modify any part of the buffer after this operation is
    called, until the operation completes.

    Parameters
    ----------
    ep: UCXEndpoint
        The destination endpoint
    buffer: Array
        An ``Array`` wrapping a user-provided array-like object
    nbytes: int
        Size of the buffer to use. Must be equal or less than the size of buffer
    cb_func: callable
        The call-back function, which must accept `request` and `exception` as the
        first two arguments.
    cb_args: tuple, optional
        Extra arguments to the call-back function
    cb_kwargs: dict, optional
        Extra keyword arguments to the call-back function
    name: str, optional
        Descriptive name of the operation
    """
    IF CY_UCP_AM_SUPPORTED:
        if cb_args is None:
            cb_args = ()
        if cb_kwargs is None:
            cb_kwargs = {}
        if name is None:
            name = "am_send_nb"
        if Feature.AM not in ep.worker._context._feature_flags:
            raise ValueError("UCXContext must be created with `Feature.AM`")
        if buffer.cuda and not ep.worker._context.cuda_support:
            raise ValueError(
                "UCX is not configured with CUDA support, please add "
                "`cuda_copy` and/or `cuda_ipc` to the UCX_TLS environment"
                "variable and that the ucx-proc=*=gpu package is "
                "installed. See "
                "https://ucx-py.readthedocs.io/en/latest/install.html for "
                "more information."
            )
        if not buffer._contiguous():
            raise ValueError("Array must be C or F contiguous")

        cdef ucp_request_param_t params
        params.op_attr_mask = (
            UCP_OP_ATTR_FIELD_CALLBACK |
            UCP_OP_ATTR_FIELD_USER_DATA |
            UCP_OP_ATTR_FIELD_FLAGS
        )
        params.cb.send = <ucp_send_nbx_callback_t>_send_nbx_callback
        params.flags = UCP_AM_SEND_FLAG_REPLY
        params.user_data = <void*>buffer.ptr

        cdef ucs_status_ptr_t status = ucp_am_send_nbx(
            ep._handle,
            0,
            NULL,
            0,
            <void*>buffer.ptr,
            nbytes,
            &params,
        )
        return _handle_status(
            status, nbytes, cb_func, cb_args, cb_kwargs, name, ep._inflight_msgs
        )
    ELSE:
        raise RuntimeError("UCX-Py needs to be built against and running with "
                           "UCX >= 1.11 to support am_send_nbx.")


def am_recv_nb(
    UCXEndpoint ep,
    cb_func,
    tuple cb_args=None,
    dict cb_kwargs=None,
    str name=None,
):
    """ This routine receives a message on a worker with the active message API.

    TODO

    Parameters
    ----------
    ep: UCXEndpoint
        The endpoint that is used for the receive operation. Received active
        messages are always targeted at a specific endpoint, therefore it is
        imperative to specify the correct one here.
    cb_func: callable
        The call-back function, which must accept `request` and `exception` as the
        first two arguments.
    cb_args: tuple, optional
        Extra arguments to the call-back function
    cb_kwargs: dict, optional
        Extra keyword arguments to the call-back function
    name: str, optional
        Descriptive name of the operation
    """
    IF CY_UCP_AM_SUPPORTED:
        worker = ep.worker

        if cb_args is None:
            cb_args = ()
        if cb_kwargs is None:
            cb_kwargs = {}
        if name is None:
            name = "am_recv_nb"
        if Feature.AM not in worker._context._feature_flags:
            raise ValueError("UCXContext must be created with `Feature.AM`")
        cdef bint cuda_support

        am_recv_pool = worker._am_recv_pool
        ep_as_int = int(<uintptr_t>ep._handle)
        if (
            ep_as_int in am_recv_pool and
            len(am_recv_pool[ep_as_int]) > 0
        ):
            recv_obj = am_recv_pool[ep_as_int].pop(0)
            exception = recv_obj if isinstance(type(recv_obj), (Exception, )) else None
            cb_func(recv_obj, exception, *cb_args, **cb_kwargs)
            logger.debug("AM recv ready: ep %s" % (hex(ep_as_int), ))
        else:
            if ep_as_int not in worker._am_recv_wait:
                worker._am_recv_wait[ep_as_int] = list()
            worker._am_recv_wait[ep_as_int].append(
                {
                    "cb_func": cb_func,
                    "cb_args": cb_args,
                    "cb_kwargs": cb_kwargs
                }
            )
            logger.debug("AM recv waiting: ep %s" % (hex(ep_as_int), ))
    ELSE:
        raise RuntimeError("UCX-Py needs to be built against and running with "
                           "UCX >= 1.11 to support am_recv_nb.")<|MERGE_RESOLUTION|>--- conflicted
+++ resolved
@@ -268,11 +268,7 @@
     def __init__(
         self,
         config_dict={},
-<<<<<<< HEAD
-        feature_flags=(Feature.TAG, Feature.WAKEUP, Feature.STREAM, Feature.RMA)
-=======
-        feature_flags=(Feature.TAG, Feature.WAKEUP, Feature.STREAM, Feature.AM)
->>>>>>> ebac445a
+        feature_flags=(Feature.TAG, Feature.WAKEUP, Feature.STREAM, Feature.AM, Feature.RMA)
     ):
         cdef ucp_params_t ucp_params
         cdef ucp_worker_params_t worker_params
