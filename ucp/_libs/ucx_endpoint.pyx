# Copyright (c) 2019-2021, NVIDIA CORPORATION. All rights reserved.
# Copyright (c) 2020-2021, UT-Battelle, LLC. All rights reserved.
# See file LICENSE for terms.

# cython: language_level=3

import logging
import warnings

from libc.stdint cimport uintptr_t
from libc.stdio cimport FILE

from .ucx_api_dep cimport *

from ..exceptions import UCXCanceled, UCXConnectionReset, UCXError

logger = logging.getLogger("ucx")


<<<<<<< HEAD
cdef void _cancel_inflight_msgs(UCXWorker worker, set inflight_msgs):
    cdef UCXRequest req
    cdef dict req_info
    cdef str name
    for req in list(inflight_msgs):
        assert not req.closed()
        req_info = <dict>req._handle.info
        name = req_info["name"]
        logger.debug("Future cancelling: %s" % name)
        # Notice, `request_cancel()` evoke the send/recv callback functions
        worker.request_cancel(req)


cdef void _err_cb(void *arg, ucp_ep_h ep, ucs_status_t status):
=======
class UCXEndpointCloseCallback():
    def __init__(self):
        self._cb_func = None

    def run(self):
        if self._cb_func is not None:
            # Deregister callback to prevent calling from the endpoint error
            # callback and again from the finalizer.
            cb_func, self._cb_func = self._cb_func, None
            cb_func()

    def set(self, cb_func):
        self._cb_func = cb_func


cdef void _err_cb(void *arg, ucp_ep_h ep, ucs_status_t status) with gil:
>>>>>>> addee5e5
    cdef UCXEndpoint ucx_ep = <UCXEndpoint> arg
    cdef UCXWorker ucx_worker = ucx_ep.worker
    cdef set inflight_msgs = ucx_ep._inflight_msgs
    assert ucx_worker.initialized

    cdef ucs_status_t *ep_status = <ucs_status_t *> <uintptr_t>ucx_ep._status
    ep_status[0] = status

    cdef str status_str = ucs_status_string(status).decode("utf-8")
    cdef str msg = (
        "Error callback for endpoint %s called with status %d: %s" % (
            hex(int(<uintptr_t>ep)), status, status_str
        )
    )
    ucx_ep._endpoint_close_callback.run()
    logger.debug(msg)

    # Schedule inflight messages to be canceled after all UCP progress
    # is complete. This may happen if the user called ep.recv() but
    # the remote worker errored before sending the message.
    ucx_worker._inflight_msgs_to_cancel = inflight_msgs


cdef (ucp_err_handler_cb_t, uintptr_t) _get_error_callback(
    str tls, bint endpoint_error_handling
) except * with gil:
    cdef ucp_err_handler_cb_t err_cb = <ucp_err_handler_cb_t>NULL
    cdef ucs_status_t *cb_status = <ucs_status_t *>NULL

    if endpoint_error_handling:
        if get_ucx_version() < (1, 11, 0) and "cuda_ipc" in tls:
            warnings.warn(
                "CUDA IPC endpoint error handling is only supported in "
                "UCX 1.11 and above, CUDA IPC will be disabled!",
                RuntimeWarning
            )
        err_cb = <ucp_err_handler_cb_t>_err_cb
        cb_status = <ucs_status_t *> malloc(sizeof(ucs_status_t))
        cb_status[0] = UCS_OK

    return (err_cb, <uintptr_t> cb_status)


def _ucx_endpoint_finalizer(
        uintptr_t handle_as_int,
        uintptr_t status_handle_as_int,
        bint endpoint_error_handling,
        UCXWorker worker,
        set inflight_msgs,
        object endpoint_close_callback,
):
    assert worker.initialized
    cdef ucp_ep_h handle = <ucp_ep_h>handle_as_int
    cdef ucs_status_ptr_t status
    cdef ucs_status_t ep_status
    cdef bint am_enabled = (
        is_am_supported() and Feature.AM in worker._context._feature_flags
    )

    if <void *>status_handle_as_int == NULL:
        ep_status = UCS_OK
    else:
        ep_status = (<ucs_status_t *>status_handle_as_int)[0]
        free(<void *>status_handle_as_int)

    # Cancel all inflight messages
    _cancel_inflight_msgs(worker, inflight_msgs)

    # Cancel waiting `am_recv` calls
    cdef dict recv_wait
    if am_enabled and handle_as_int in worker._am_recv_wait:
        while len(worker._am_recv_wait[handle_as_int]) > 0:
            recv_wait = worker._am_recv_wait[handle_as_int].pop(0)
            cb_func = recv_wait["cb_func"]
            cb_args = recv_wait["cb_args"]
            cb_kwargs = recv_wait["cb_kwargs"]

            logger.debug("Cancelling am_recv wait on ep %s" % hex(int(handle_as_int)))

            cb_func(
                None,
                UCXCanceled("While waiting for am_recv the endpoint was closed"),
                *cb_args,
                **cb_kwargs
            )

    # Close the endpoint
    cdef str msg
    cdef unsigned close_mode = UCP_EP_CLOSE_MODE_FLUSH
    if (endpoint_error_handling and <void *>ep_status != NULL and ep_status != UCS_OK):
        # We force close endpoint if endpoint error handling is enabled and
        # the endpoint status is not UCS_OK
        close_mode = UCP_EP_CLOSE_MODE_FORCE
    status = ucp_ep_close_nb(handle, close_mode)
    if UCS_PTR_IS_PTR(status):
        while ucp_request_check_status(status) == UCS_INPROGRESS:
            worker.progress()
        ucp_request_free(status)
    elif UCS_PTR_STATUS(status) != UCS_OK:
        msg = ucs_status_string(UCS_PTR_STATUS(status)).decode("utf-8")
        raise UCXError("Error while closing endpoint: %s" % msg)

    endpoint_close_callback.run()


cdef class UCXEndpoint(UCXObject):
    """Python representation of `ucp_ep_h`"""
    cdef:
        ucp_ep_h _handle
        uintptr_t _status
        bint _endpoint_error_handling
        set _inflight_msgs
        object _endpoint_close_callback

    cdef readonly:
        UCXWorker worker

    def __init__(
            self,
            UCXWorker worker,
            uintptr_t params_as_int,
            bint endpoint_error_handling
    ):
        """The Constructor"""

        assert worker.initialized
        self.worker = worker
        self._inflight_msgs = set()
        self._endpoint_close_callback = UCXEndpointCloseCallback()

        cdef ucp_err_handler_cb_t err_cb
        cdef uintptr_t ep_status
        err_cb, ep_status = (
            _get_error_callback(worker._context._config["TLS"], endpoint_error_handling)
        )

        cdef ucp_ep_params_t *params = <ucp_ep_params_t *>params_as_int
        if err_cb == NULL:
            params.err_mode = UCP_ERR_HANDLING_MODE_NONE
        else:
            params.err_mode = UCP_ERR_HANDLING_MODE_PEER
        params.err_handler.cb = err_cb
        params.err_handler.arg = <void *>self

        cdef ucp_ep_h ucp_ep
        cdef ucs_status_t status = ucp_ep_create(worker._handle, params, &ucp_ep)
        assert_ucs_status(status)

        self._handle = ucp_ep
        self._status = <uintptr_t>ep_status
        self._endpoint_error_handling = endpoint_error_handling
        self.add_handle_finalizer(
            _ucx_endpoint_finalizer,
            int(<uintptr_t>ucp_ep),
            int(<uintptr_t>ep_status),
            endpoint_error_handling,
            worker,
            self._inflight_msgs,
            self._endpoint_close_callback,
        )
        worker.add_child(self)

    @classmethod
    def create(
            cls,
            UCXWorker worker,
            str ip_address,
            uint16_t port,
            bint endpoint_error_handling
    ):
        assert worker.initialized
        cdef ucp_ep_params_t *params = (
            <ucp_ep_params_t *>malloc(sizeof(ucp_ep_params_t))
        )
        ip_address = socket.gethostbyname(ip_address)

        params.field_mask = (
            UCP_EP_PARAM_FIELD_FLAGS |
            UCP_EP_PARAM_FIELD_SOCK_ADDR |
            UCP_EP_PARAM_FIELD_ERR_HANDLING_MODE |
            UCP_EP_PARAM_FIELD_ERR_HANDLER
        )
        params.flags = UCP_EP_PARAMS_FLAGS_CLIENT_SERVER
        if c_util_set_sockaddr(&params.sockaddr, ip_address.encode(), port):
            raise MemoryError("Failed allocation of sockaddr")

        try:
            return cls(worker, <uintptr_t>params, endpoint_error_handling)
        finally:
            c_util_sockaddr_free(&params.sockaddr)
            free(<void *>params)

    @classmethod
    def create_from_worker_address(
        cls, UCXWorker worker, UCXAddress address, bint endpoint_error_handling
    ):
        assert worker.initialized
        cdef ucp_ep_params_t *params = (
            <ucp_ep_params_t *>malloc(sizeof(ucp_ep_params_t))
        )
        params.field_mask = (
            UCP_EP_PARAM_FIELD_REMOTE_ADDRESS |
            UCP_EP_PARAM_FIELD_ERR_HANDLING_MODE |
            UCP_EP_PARAM_FIELD_ERR_HANDLER
        )
        params.address = address._address

        try:
            return cls(worker, <uintptr_t>params, endpoint_error_handling)
        finally:
            free(<void *>params)

    @classmethod
    def create_from_conn_request(
        cls, UCXWorker worker, uintptr_t conn_request, bint endpoint_error_handling
    ):
        assert worker.initialized
        cdef ucp_ep_params_t *params = (
            <ucp_ep_params_t *>malloc(sizeof(ucp_ep_params_t))
        )
        params.field_mask = (
            UCP_EP_PARAM_FIELD_FLAGS |
            UCP_EP_PARAM_FIELD_CONN_REQUEST |
            UCP_EP_PARAM_FIELD_ERR_HANDLING_MODE |
            UCP_EP_PARAM_FIELD_ERR_HANDLER
        )
        params.flags = UCP_EP_PARAMS_FLAGS_NO_LOOPBACK
        params.conn_request = <ucp_conn_request_h> conn_request

        try:
            return cls(worker, <uintptr_t>params, endpoint_error_handling)
        finally:
            free(<void *>params)

    def info(self):
        assert self.initialized

        cdef FILE *text_fd = create_text_fd()
        ucp_ep_print_info(self._handle, text_fd)
        return decode_text_fd(text_fd)

    def _get_status_and_str(self):
        cdef ucs_status_t *_status = <ucs_status_t *>self._status
        cdef str status_str = ucs_status_string(_status[0]).decode("utf-8")
        status = int(_status[0])

        return (status, str(status_str))

    def is_alive(self):
        if not self._endpoint_error_handling:
            return True

        status, _ = self._get_status_and_str()

        return status == UCS_OK

    def raise_on_error(self):
        if not self._endpoint_error_handling:
            return

        status, status_str = self._get_status_and_str()
        if status == UCS_OK:
            return

        ep_str = str(hex(int(<uintptr_t>self._handle)))
        error_msg = f"Endpoint {ep_str} error: {status_str}"

        if status == UCS_ERR_CONNECTION_RESET:
            raise UCXConnectionReset(error_msg)
        else:
            raise UCXError(error_msg)

    @property
    def handle(self):
        assert self.initialized
        return int(<uintptr_t>self._handle)

    def flush(self, cb_func, tuple cb_args=None, dict cb_kwargs=None):
        if cb_args is None:
            cb_args = ()
        if cb_kwargs is None:
            cb_kwargs = {}
        cdef ucs_status_ptr_t req
        cdef ucp_send_callback_t _send_cb = <ucp_send_callback_t>_send_callback

        cdef ucs_status_ptr_t status = ucp_ep_flush_nb(self._handle, 0, _send_cb)
        return _handle_status(
            status, 0, cb_func, cb_args, cb_kwargs, u'flush', self._inflight_msgs
        )

    def unpack_rkey(self, rkey):
        return UCXRkey(self, rkey)

    def set_close_callback(self, cb_func):
        self._endpoint_close_callback.set(cb_func)<|MERGE_RESOLUTION|>--- conflicted
+++ resolved
@@ -17,7 +17,6 @@
 logger = logging.getLogger("ucx")
 
 
-<<<<<<< HEAD
 cdef void _cancel_inflight_msgs(UCXWorker worker, set inflight_msgs):
     cdef UCXRequest req
     cdef dict req_info
@@ -31,8 +30,6 @@
         worker.request_cancel(req)
 
 
-cdef void _err_cb(void *arg, ucp_ep_h ep, ucs_status_t status):
-=======
 class UCXEndpointCloseCallback():
     def __init__(self):
         self._cb_func = None
@@ -49,7 +46,6 @@
 
 
 cdef void _err_cb(void *arg, ucp_ep_h ep, ucs_status_t status) with gil:
->>>>>>> addee5e5
     cdef UCXEndpoint ucx_ep = <UCXEndpoint> arg
     cdef UCXWorker ucx_worker = ucx_ep.worker
     cdef set inflight_msgs = ucx_ep._inflight_msgs
