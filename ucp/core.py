# Copyright (c) 2019-2020, NVIDIA CORPORATION. All rights reserved.
# Copyright (c) 2020       UT-Battelle, LLC. All rights reserved.
# See file LICENSE for terms.

import array
import asyncio
import gc
import logging
import os
import struct
import weakref
from functools import partial
from os import close as close_fd

from . import comm
from ._libs import ucx_api
from ._libs.arr import Array
from .continuous_ucx_progress import BlockingMode, NonBlockingMode
from .exceptions import UCXCanceled, UCXCloseError, UCXError
from .utils import hash64bits, nvtx_annotate

logger = logging.getLogger("ucx")

# The module should only instantiate one instance of the application context
# However, the init of CUDA must happen after all process forks thus we delay
# the instantiation of the application context to the first use of the API.
_ctx = None


def _get_ctx():
    global _ctx
    if _ctx is None:
        _ctx = ApplicationContext()
    return _ctx


async def exchange_peer_info(
    endpoint, msg_tag, ctrl_tag, guarantee_msg_order, listener
):
    """Help function that exchange endpoint information"""

    # Pack peer information incl. a checksum
    fmt = "QQ?Q"
    my_info = struct.pack(
        fmt,
        msg_tag,
        ctrl_tag,
        guarantee_msg_order,
        hash64bits(msg_tag, ctrl_tag, guarantee_msg_order),
    )
    peer_info = bytearray(len(my_info))
    my_info_arr = Array(my_info)
    peer_info_arr = Array(peer_info)

    # Send/recv peer information. Notice, we force an `await` between the two
    # streaming calls (see <https://github.com/rapidsai/ucx-py/pull/509>)
    if listener is True:
        await comm.stream_send(endpoint, my_info_arr, my_info_arr.nbytes)
        await comm.stream_recv(endpoint, peer_info_arr, peer_info_arr.nbytes)
    else:
        await comm.stream_recv(endpoint, peer_info_arr, peer_info_arr.nbytes)
        await comm.stream_send(endpoint, my_info_arr, my_info_arr.nbytes)

    # Unpacking and sanity check of the peer information
    ret = {}
    (
        ret["msg_tag"],
        ret["ctrl_tag"],
        ret["guarantee_msg_order"],
        ret["checksum"],
    ) = struct.unpack(fmt, peer_info)

    expected_checksum = hash64bits(
        ret["msg_tag"], ret["ctrl_tag"], ret["guarantee_msg_order"]
    )

    if expected_checksum != ret["checksum"]:
        raise RuntimeError(
            f'Checksum invalid! {hex(expected_checksum)} != {hex(ret["checksum"])}'
        )

    if ret["guarantee_msg_order"] != guarantee_msg_order:
        raise ValueError("Both peers must set guarantee_msg_order identically")

    return ret


class CtrlMsg:
    """Implementation of control messages

    For now we have one opcode `1` which means shutdown.
    The opcode takes `close_after_n_recv`, which is the number of
    messages to receive before the worker should close.
    """

    fmt = "QQ"
    nbytes = struct.calcsize(fmt)

    @staticmethod
    def serialize(opcode, close_after_n_recv):
        return struct.pack(CtrlMsg.fmt, int(opcode), int(close_after_n_recv))

    @staticmethod
    def deserialize(serialized_bytes):
        return struct.unpack(CtrlMsg.fmt, serialized_bytes)

    @staticmethod
    def handle_ctrl_msg(ep_weakref, log, msg, future):
        """Function that is called when receiving the control message"""
        try:
            future.result()
        except UCXCanceled:
            return  # The ctrl signal was canceled
        logger.debug(log)
        ep = ep_weakref()
        if ep is None or ep.closed():
            return  # The endpoint is closed

        opcode, close_after_n_recv = CtrlMsg.deserialize(msg)
        if opcode == 1:
            ep.close_after_n_recv(close_after_n_recv, count_from_ep_creation=True)
        else:
            raise UCXError("Received unknown control opcode: %s" % opcode)

    @staticmethod
    def setup_ctrl_recv(ep):
        """Help function to setup the receive of the control message"""
        log = "[Recv shutdown] ep: %s, tag: %s" % (
            hex(ep.uid),
            hex(ep._tags["ctrl_recv"]),
        )
        msg = bytearray(CtrlMsg.nbytes)
        msg_arr = Array(msg)
        shutdown_fut = comm.tag_recv(
            ep._ep, msg_arr, msg_arr.nbytes, ep._tags["ctrl_recv"], name=log,
        )

        shutdown_fut.add_done_callback(
            partial(CtrlMsg.handle_ctrl_msg, weakref.ref(ep), log, msg)
        )


async def _listener_handler_coroutine(
    conn_request, ctx, func, guarantee_msg_order, endpoint_error_handling
):
    # We create the Endpoint in five steps:
    #  1) Create endpoint from conn_request
    #  2) Generate unique IDs to use as tags
    #  3) Exchange endpoint info such as tags
    #  4) Setup control receive callback
    #  5) Execute the listener's callback function
    endpoint = ctx.worker.ep_create_from_conn_request(
        conn_request, endpoint_error_handling
    )

    seed = os.urandom(16)
    msg_tag = hash64bits("msg_tag", seed, endpoint.handle)
    ctrl_tag = hash64bits("ctrl_tag", seed, endpoint.handle)

    peer_info = await exchange_peer_info(
        endpoint=endpoint,
        msg_tag=msg_tag,
        ctrl_tag=ctrl_tag,
        guarantee_msg_order=guarantee_msg_order,
        listener=True,
    )
    tags = {
        "msg_send": peer_info["msg_tag"],
        "msg_recv": msg_tag,
        "ctrl_send": peer_info["ctrl_tag"],
        "ctrl_recv": ctrl_tag,
    }
    ep = Endpoint(
        endpoint=endpoint, ctx=ctx, guarantee_msg_order=guarantee_msg_order, tags=tags
    )

    logger.debug(
        "_listener_handler() server: %s, msg-tag-send: %s, "
        "msg-tag-recv: %s, ctrl-tag-send: %s, ctrl-tag-recv: %s"
        % (
            hex(endpoint.handle),
            hex(ep._tags["msg_send"]),
            hex(ep._tags["msg_recv"]),
            hex(ep._tags["ctrl_send"]),
            hex(ep._tags["ctrl_recv"]),
        )
    )

    # Setup the control receive
    CtrlMsg.setup_ctrl_recv(ep)

    # Removing references here to avoid delayed clean up
    del ctx

    # Finally, we call `func`
    if asyncio.iscoroutinefunction(func):
        await func(ep)
    else:
        func(ep)


def _listener_handler(
    conn_request, callback_func, ctx, guarantee_msg_order, endpoint_error_handling
):
    asyncio.ensure_future(
        _listener_handler_coroutine(
            conn_request,
            ctx,
            callback_func,
            guarantee_msg_order,
            endpoint_error_handling,
        )
    )


def _epoll_fd_finalizer(epoll_fd, progress_tasks):
    assert epoll_fd >= 0
    # Notice, progress_tasks must be cleared before we close
    # epoll_fd
    progress_tasks.clear()
    close_fd(epoll_fd)


class ApplicationContext:
    """
    The context of the Asyncio interface of UCX.
    """

    def __init__(self, config_dict={}, blocking_progress_mode=None):
        self.progress_tasks = []

        # For now, a application context only has one worker
        self.context = ucx_api.UCXContext(config_dict)
        self.worker = ucx_api.UCXWorker(self.context)

        if blocking_progress_mode is not None:
            self.blocking_progress_mode = blocking_progress_mode
        elif "UCXPY_NON_BLOCKING_MODE" in os.environ:
            self.blocking_progress_mode = False
        else:
            self.blocking_progress_mode = True

        if self.blocking_progress_mode:
            self.epoll_fd = self.worker.init_blocking_progress_mode()
            weakref.finalize(
                self, _epoll_fd_finalizer, self.epoll_fd, self.progress_tasks
            )

    def create_listener(
<<<<<<< HEAD
        self, callback_func, port, guarantee_msg_order, endpoint_error_handling=None
=======
        self,
        callback_func,
        port=0,
        guarantee_msg_order=False,
        endpoint_error_handling=False,
>>>>>>> 5e2f34a8
    ):
        """Create and start a listener to accept incoming connections

        callback_func is the function or coroutine that takes one
        argument -- the Endpoint connected to the client.

        Notice, the listening is closed when the returned Listener
        goes out of scope thus remember to keep a reference to the object.

        Parameters
        ----------
        callback_func: function or coroutine
            A callback function that gets invoked when an incoming
            connection is accepted
        port: int, optional
            An unused port number for listening, or `0` to let UCX assign
            an unused port.
        guarantee_msg_order: boolean, optional
            Whether to guarantee message order or not. Remember, both peers
            of the endpoint must set guarantee_msg_order to the same value.
        endpoint_error_handling: None or boolean, optional
            Enable endpoint error handling raising exceptions when an error
            occurs, may incur in performance penalties but prevents a process
            from terminating unexpectedly that may happen when disabled.
            None (default) will enable endpoint error handling based on the
            UCX version, enabling for UCX >= 1.11.0 and disabled for any
            versions prior to that. This is done to prevent CUDA IPC to be
            quietly disabled due to lack of support in older UCX versions.
            Explicitly specifying True/False will override the default.

        Returns
        -------
        Listener
            The new listener. When this object is deleted, the listening stops
        """
        self.continuous_ucx_progress()
        if port is None:
            port = 0
        if endpoint_error_handling is None:
            endpoint_error_handling = get_ucx_version() >= (1, 11, 0)

        logger.info("create_listener() - Start listening on port %d" % port)
        ret = Listener(
            ucx_api.UCXListener(
                worker=self.worker,
                port=port,
                cb_func=_listener_handler,
                cb_args=(
                    callback_func,
                    self,
                    guarantee_msg_order,
                    endpoint_error_handling,
                ),
            )
        )
        return ret

    async def create_endpoint(
        self, ip_address, port, guarantee_msg_order, endpoint_error_handling=None
    ):
        """Create a new endpoint to a server

        Parameters
        ----------
        ip_address: str
            IP address of the server the endpoint should connect to
        port: int
            IP address of the server the endpoint should connect to
        guarantee_msg_order: boolean, optional
            Whether to guarantee message order or not. Remember, both peers
            of the endpoint must set guarantee_msg_order to the same value.
        endpoint_error_handling: None or boolean, optional
            Enable endpoint error handling raising exceptions when an error
            occurs, may incur in performance penalties but prevents a process
            from terminating unexpectedly that may happen when disabled.
            None (default) will enable endpoint error handling based on the
            UCX version, enabling for UCX >= 1.11.0 and disabled for any
            versions prior to that. This is done to prevent CUDA IPC to be
            quietly disabled due to lack of support in older UCX versions.
            Explicitly specifying True/False will override the default.

        Returns
        -------
        Endpoint
            The new endpoint
        """
        self.continuous_ucx_progress()
        if endpoint_error_handling is None:
            endpoint_error_handling = get_ucx_version() >= (1, 11, 0)

        ucx_ep = self.worker.ep_create(ip_address, port, endpoint_error_handling)
        self.worker.progress()

        # We create the Endpoint in three steps:
        #  1) Generate unique IDs to use as tags
        #  2) Exchange endpoint info such as tags
        #  3) Use the info to create an endpoint
        seed = os.urandom(16)
        msg_tag = hash64bits("msg_tag", seed, ucx_ep.handle)
        ctrl_tag = hash64bits("ctrl_tag", seed, ucx_ep.handle)
        peer_info = await exchange_peer_info(
            endpoint=ucx_ep,
            msg_tag=msg_tag,
            ctrl_tag=ctrl_tag,
            guarantee_msg_order=guarantee_msg_order,
            listener=False,
        )
        tags = {
            "msg_send": peer_info["msg_tag"],
            "msg_recv": msg_tag,
            "ctrl_send": peer_info["ctrl_tag"],
            "ctrl_recv": ctrl_tag,
        }
        ep = Endpoint(
            endpoint=ucx_ep,
            ctx=self,
            guarantee_msg_order=guarantee_msg_order,
            tags=tags,
        )

        logger.debug(
            "create_endpoint() client: %s, msg-tag-send: %s, "
            "msg-tag-recv: %s, ctrl-tag-send: %s, ctrl-tag-recv: %s"
            % (
                hex(ep._ep.handle),
                hex(ep._tags["msg_send"]),
                hex(ep._tags["msg_recv"]),
                hex(ep._tags["ctrl_send"]),
                hex(ep._tags["ctrl_recv"]),
            )
        )

        # Setup the control receive
        CtrlMsg.setup_ctrl_recv(ep)
        return ep

    def continuous_ucx_progress(self, event_loop=None):
        """Guarantees continuous UCX progress

        Use this function to associate UCX progress with an event loop.
        Notice, multiple event loops can be associate with UCX progress.

        This function is automatically called when calling
        `create_listener()` or `create_endpoint()`.

        Parameters
        ----------
        event_loop: asyncio.event_loop, optional
            The event loop to evoke UCX progress. If None,
            `asyncio.get_event_loop()` is used.
        """
        loop = event_loop if event_loop is not None else asyncio.get_event_loop()
        if loop in self.progress_tasks:
            return  # Progress has already been guaranteed for the current event loop

        if self.blocking_progress_mode:
            task = BlockingMode(self.worker, loop, self.epoll_fd)
        else:
            task = NonBlockingMode(self.worker, loop)
        self.progress_tasks.append(task)

    def get_ucp_worker(self):
        """Returns the underlying UCP worker handle (ucp_worker_h)
        as a Python integer.
        """
        return self.worker.handle

    def get_config(self):
        """Returns all UCX configuration options as a dict.

        Returns
        -------
        dict
            The current UCX configuration options
        """
        return self.context.get_config()

    def fence(self):
        return self.worker.fence()

    async def flush(self):
        return await comm.flush_worker(self.worker)

    def get_worker_address(self):
        return self.worker.get_address()


class Listener:
    """A handle to the listening service started by `create_listener()`

    The listening continues as long as this object exist or `.close()` is called.
    Please use `create_listener()` to create an Listener.
    """

    def __init__(self, backend):
        assert backend.initialized
        self._b = backend

    def closed(self):
        """Is the listener closed?"""
        return not self._b.initialized

    @property
    def ip(self):
        """The listening network IP address"""
        return self._b.ip

    @property
    def port(self):
        """The listening network port"""
        return self._b.port

    def close(self):
        """Closing the listener"""
        self._b.close()


class Endpoint:
    """An endpoint represents a connection to a peer

    Please use `create_listener()` and `create_endpoint()`
    to create an Endpoint.
    """

    def __init__(self, endpoint, ctx, guarantee_msg_order, tags=None):
        self._ep = endpoint
        self._ctx = ctx
        self._guarantee_msg_order = guarantee_msg_order
        self._send_count = 0  # Number of calls to self.send()
        self._recv_count = 0  # Number of calls to self.recv()
        self._finished_recv_count = 0  # Number of returned (finished) self.recv() calls
        self._shutting_down_peer = False  # Told peer to shutdown
        self._close_after_n_recv = None
        self._tags = tags

    @property
    def uid(self):
        """The unique ID of the underlying UCX endpoint"""
        return self._ep.handle

    def closed(self):
        """Is this endpoint closed?"""
        return self._ep is None or not self._ep.initialized

    def abort(self):
        """Close the communication immediately and abruptly.
        Useful in destructors or generators' ``finally`` blocks.

        Notice, this functions doesn't signal the connected peer to close.
        To do that, use `Endpoint.close()`
        """
        if self.closed() or not self._ep.is_alive():
            return
        logger.debug("Endpoint.abort(): %s" % hex(self.uid))
        self._ep.close()
        self._ep = None
        self._ctx = None

    async def close(self):
        """Close the endpoint cleanly.
        This will attempt to flush outgoing buffers before actually
        closing the underlying UCX endpoint.
        """
        if self.closed() or not self._ep.is_alive():
            return
        try:
            # Making sure we only tell peer to shutdown once
            if self._shutting_down_peer:
                return
            self._shutting_down_peer = True

            # Send a shutdown message to the peer
            msg = CtrlMsg.serialize(opcode=1, close_after_n_recv=self._send_count)
            msg_arr = Array(msg)
            log = "[Send shutdown] ep: %s, tag: %s, close_after_n_recv: %d" % (
                hex(self.uid),
                hex(self._tags["ctrl_send"]),
                self._send_count,
            )
            logger.debug(log)
            try:
                await comm.tag_send(
                    self._ep,
                    msg_arr,
                    msg_arr.nbytes,
                    self._tags["ctrl_send"],
                    name=log,
                )
            # The peer might already be shutting down thus we can ignore any send errors
            except UCXError as e:
                logging.warning(
                    "UCX failed closing worker %s (probably already closed): %s"
                    % (hex(self.uid), repr(e))
                )
        finally:
            if not self.closed():
                # Give all current outstanding send() calls a chance to return
                self._ctx.worker.progress()
                await asyncio.sleep(0)
                self.abort()

    @nvtx_annotate("UCXPY_SEND", color="green", domain="ucxpy")
    async def send(self, buffer, tag=None):
        """Send `buffer` to connected peer.

        Parameters
        ----------
        buffer: exposing the buffer protocol or array/cuda interface
            The buffer to send. Raise ValueError if buffer is smaller
            than nbytes.
        tag: hashable, optional
            Set a tag that the receiver must match.
        """
        if self.closed():
            raise UCXCloseError("Endpoint closed")
        self._ep.raise_on_error()
        if not isinstance(buffer, Array):
            buffer = Array(buffer)
        nbytes = buffer.nbytes
        log = "[Send #%03d] ep: %s, tag: %s, nbytes: %d, type: %s" % (
            self._send_count,
            hex(self.uid),
            hex(self._tags["msg_send"]),
            nbytes,
            type(buffer.obj),
        )
        logger.debug(log)
        self._send_count += 1
        if tag is None:
            tag = self._tags["msg_send"]
        else:
            tag = hash64bits(self._tags["msg_send"], hash(tag))
        if self._guarantee_msg_order:
            tag += self._send_count
        return await comm.tag_send(self._ep, buffer, nbytes, tag, name=log)

    @nvtx_annotate("UCXPY_RECV", color="red", domain="ucxpy")
    async def recv(self, buffer, tag=None):
        """Receive from connected peer into `buffer`.

        Parameters
        ----------
        buffer: exposing the buffer protocol or array/cuda interface
            The buffer to receive into. Raise ValueError if buffer
            is smaller than nbytes or read-only.
        tag: hashable, optional
            Set a tag that must match the received message. Notice, currently
            UCX-Py doesn't support a "any tag" thus `tag=None` only matches a
            send that also sets `tag=None`.
        """
        if self.closed():
            raise UCXCloseError("Endpoint closed")
        self._ep.raise_on_error()
        if not isinstance(buffer, Array):
            buffer = Array(buffer)
        nbytes = buffer.nbytes
        log = "[Recv #%03d] ep: %s, tag: %s, nbytes: %d, type: %s" % (
            self._recv_count,
            hex(self.uid),
            hex(self._tags["msg_recv"]),
            nbytes,
            type(buffer.obj),
        )
        logger.debug(log)
        self._recv_count += 1
        if tag is None:
            tag = self._tags["msg_recv"]
        else:
            tag = hash64bits(self._tags["msg_recv"], hash(tag))
        if self._guarantee_msg_order:
            tag += self._recv_count
        ret = await comm.tag_recv(self._ep, buffer, nbytes, tag, name=log)
        self._finished_recv_count += 1
        if (
            self._close_after_n_recv is not None
            and self._finished_recv_count >= self._close_after_n_recv
        ):
            self.abort()
        return ret

    def cuda_support(self):
        """Return whether UCX is configured with CUDA support or not"""
        return self._ctx.context.cuda_support

    def get_ucp_worker(self):
        """Returns the underlying UCP worker handle (ucp_worker_h)
        as a Python integer.
        """
        return self._ctx.worker.handle

    def get_ucp_endpoint(self):
        """Returns the underlying UCP endpoint handle (ucp_ep_h)
        as a Python integer.
        """
        return self._ep.handle

    def ucx_info(self):
        """Return low-level UCX info about this endpoint as a string"""
        return self._ep.info()

    def close_after_n_recv(self, n, count_from_ep_creation=False):
        """Close the endpoint after `n` received messages.

        Parameters
        ----------
        n: int
            Number of messages to received before closing the endpoint.
        count_from_ep_creation: bool, optional
            Whether to count `n` from this function call (default) or
            from the creation of the endpoint.
        """
        if not count_from_ep_creation:
            n += self._finished_recv_count  # Make `n` absolute
        if self._close_after_n_recv is not None:
            raise UCXError(
                "close_after_n_recv has already been set to: %d (abs)"
                % self._close_after_n_recv
            )
        if n == self._finished_recv_count:
            self.abort()
        elif n > self._finished_recv_count:
            self._close_after_n_recv = n
        else:
            raise UCXError(
                "`n` cannot be less than current recv_count: %d (abs) < %d (abs)"
                % (n, self._finished_recv_count)
            )

    async def send_obj(self, obj, tag=None):
        """Send `obj` to connected peer that calls `recv_obj()`.

        The transfer includes an extra message containing the size of `obj`,
        which increases the overhead slightly.

        Parameters
        ----------
        obj: exposing the buffer protocol or array/cuda interface
            The object to send.
        tag: hashable, optional
            Set a tag that the receiver must match.

        Example
        -------
        >>> await ep.send_obj(pickle.dumps([1,2,3]))
        """
        if not isinstance(obj, Array):
            obj = Array(obj)
        nbytes = Array(array.array("Q", [obj.nbytes]))
        await self.send(nbytes, tag=tag)
        await self.send(obj, tag=tag)

    async def recv_obj(self, tag=None, allocator=bytearray):
        """Receive from connected peer that calls `send_obj()`.

        As opposed to `recv()`, this function returns the received object.
        Data is received into a buffer allocated by `allocator`.

        The transfer includes an extra message containing the size of `obj`,
        which increses the overhead slightly.

        Parameters
        ----------
        tag: hashable, optional
            Set a tag that must match the received message. Notice, currently
            UCX-Py doesn't support a "any tag" thus `tag=None` only matches a
            send that also sets `tag=None`.
        allocator: callabale, optional
            Function to allocate the received object. The function should
            take the number of bytes to allocate as input and return a new
            buffer of that size as output.

        Example
        -------
        >>> await pickle.loads(ep.recv_obj())
        """
        nbytes = array.array("Q", [0])
        await self.recv(nbytes, tag=tag)
        nbytes = nbytes[0]
        ret = allocator(nbytes)
        await self.recv(ret, tag=tag)
        return ret

    async def flush(self):
        return await comm.flush_ep(self)


# The following functions initialize and use a single ApplicationContext instance


def init(options={}, env_takes_precedence=False, blocking_progress_mode=None):
    """Initiate UCX.

    Usually this is done automatically at the first API call
    but this function makes it possible to set UCX options programmable.
    Alternatively, UCX options can be specified through environment variables.

    Parameters
    ----------
    options: dict, optional
        UCX options send to the underlying UCX library
    env_takes_precedence: bool, optional
        Whether environment variables takes precedence over the `options`
        specified here.
    blocking_progress_mode: bool, optional
        If None, blocking UCX progress mode is used unless the environment variable
        `UCXPY_NON_BLOCKING_MODE` is defined.
        Otherwise, if True blocking mode is used and if False non-blocking mode is used.
    """
    global _ctx
    if _ctx is not None:
        raise RuntimeError(
            "UCX is already initiated. Call reset() and init() "
            "in order to re-initate UCX with new options."
        )
    if env_takes_precedence:
        for k in os.environ.keys():
            if k in options:
                del options[k]

    _ctx = ApplicationContext(options, blocking_progress_mode=blocking_progress_mode)


def reset():
    """Resets the UCX library by shutting down all of UCX.

    The library is initiated at next API call.
    """
    global _ctx
    if _ctx is not None:
        weakref_ctx = weakref.ref(_ctx)
        _ctx = None
        gc.collect()
        if weakref_ctx() is not None:
            msg = (
                "Trying to reset UCX but not all Endpoints and/or Listeners "
                "are closed(). The following objects are still referencing "
                "ApplicationContext: "
            )
            for o in gc.get_referrers(weakref_ctx()):
                msg += "\n  %s" % str(o)
            raise UCXError(msg)


def get_ucx_version():
    """Return the version of the underlying UCX installation

    Notice, this function doesn't initialize UCX.

    Returns
    -------
    tuple
        The version as a tuple e.g. (1, 7, 0)
    """
    return ucx_api.get_ucx_version()


def progress():
    """Try to progress the communication layer

    Warning, it is illegal to call this from a call-back function such as
    the call-back function given to create_listener.
    """
    return _get_ctx().worker.progress()


def get_config():
    """Returns all UCX configuration options as a dict.

    If UCX is uninitialized, the options returned are the
    options used if UCX were to be initialized now.
    Notice, this function doesn't initialize UCX.

    Returns
    -------
    dict
        The current UCX configuration options
    """

    if _ctx is None:
        return ucx_api.get_current_options()
    else:
        return _get_ctx().get_config()


def create_listener(
    callback_func, port=None, guarantee_msg_order=False, endpoint_error_handling=None
):
    return _get_ctx().create_listener(
        callback_func,
        port,
        guarantee_msg_order,
        endpoint_error_handling=endpoint_error_handling,
    )


async def create_endpoint(
    ip_address, port, guarantee_msg_order=False, endpoint_error_handling=None
):
    return await _get_ctx().create_endpoint(
        ip_address,
        port,
        guarantee_msg_order,
        endpoint_error_handling=endpoint_error_handling,
    )


def continuous_ucx_progress(event_loop=None):
    _get_ctx().continuous_ucx_progress(event_loop=event_loop)


def get_ucp_worker():
    return _get_ctx().get_ucp_worker()


def get_worker_address():
    return _get_ctx().get_worker_address()


async def flush():
    """Flushes outstanding AMO and RMA operations. This ensures that the
       operations issued on this worker have completed both locally and remotely.
       This function does not guarantee ordering.
    """
    if _ctx is not None:
        return await _get_ctx().flush()
    else:
        # If ctx is not initialized we still want to do the right thing by asyncio
        return await asyncio.sleep(0)


def fence():
    """Ensures ordering of non-blocking communication operations on the UCP worker.
       This function returns nothing, but will raise an error if it cannot make
       this guarantee. This function does not ensure any operations have completed.
    """
    if _ctx is not None:
        _get_ctx().fence()


# Setting the __doc__
create_listener.__doc__ = ApplicationContext.create_listener.__doc__
create_endpoint.__doc__ = ApplicationContext.create_endpoint.__doc__
continuous_ucx_progress.__doc__ = ApplicationContext.continuous_ucx_progress.__doc__
get_ucp_worker.__doc__ = ApplicationContext.get_ucp_worker.__doc__<|MERGE_RESOLUTION|>--- conflicted
+++ resolved
@@ -247,15 +247,11 @@
             )
 
     def create_listener(
-<<<<<<< HEAD
-        self, callback_func, port, guarantee_msg_order, endpoint_error_handling=None
-=======
         self,
         callback_func,
         port=0,
         guarantee_msg_order=False,
-        endpoint_error_handling=False,
->>>>>>> 5e2f34a8
+        endpoint_error_handling=None,
     ):
         """Create and start a listener to accept incoming connections
 
