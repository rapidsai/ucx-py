# Copyright (c) 2019-2020, NVIDIA CORPORATION. All rights reserved.
# Copyright (c) 2020       UT-Battelle, LLC. All rights reserved.
# See file LICENSE for terms.

import array
import asyncio
import gc
import logging
import os
import re
import struct
import weakref
from functools import partial
from os import close as close_fd

from . import comm
from ._libs import ucx_api
from ._libs.arr import Array
from .continuous_ucx_progress import BlockingMode, NonBlockingMode
from .exceptions import UCXCanceled, UCXCloseError, UCXError
from .utils import hash64bits, nvtx_annotate

logger = logging.getLogger("ucx")

# The module should only instantiate one instance of the application context
# However, the init of CUDA must happen after all process forks thus we delay
# the instantiation of the application context to the first use of the API.
_ctx = None


def _get_ctx():
    global _ctx
    if _ctx is None:
        _ctx = ApplicationContext()
    return _ctx


def is_am_supported():
    return all(
        hasattr(ucx_api, attr) for attr in ["am_send_nbx", "am_recv_nb"]
    ) and get_ucx_version() >= (1, 11, 0)


async def exchange_peer_info(
    endpoint, msg_tag, ctrl_tag, guarantee_msg_order, listener
):
    """Help function that exchange endpoint information"""

    # Pack peer information incl. a checksum
    fmt = "QQ?Q"
    my_info = struct.pack(
        fmt,
        msg_tag,
        ctrl_tag,
        guarantee_msg_order,
        hash64bits(msg_tag, ctrl_tag, guarantee_msg_order),
    )
    peer_info = bytearray(len(my_info))
    my_info_arr = Array(my_info)
    peer_info_arr = Array(peer_info)

    # Send/recv peer information. Notice, we force an `await` between the two
    # streaming calls (see <https://github.com/rapidsai/ucx-py/pull/509>)
    if listener is True:
        await comm.stream_send(endpoint, my_info_arr, my_info_arr.nbytes)
        await comm.stream_recv(endpoint, peer_info_arr, peer_info_arr.nbytes)
    else:
        await comm.stream_recv(endpoint, peer_info_arr, peer_info_arr.nbytes)
        await comm.stream_send(endpoint, my_info_arr, my_info_arr.nbytes)

    # Unpacking and sanity check of the peer information
    ret = {}
    (
        ret["msg_tag"],
        ret["ctrl_tag"],
        ret["guarantee_msg_order"],
        ret["checksum"],
    ) = struct.unpack(fmt, peer_info)

    expected_checksum = hash64bits(
        ret["msg_tag"], ret["ctrl_tag"], ret["guarantee_msg_order"]
    )

    if expected_checksum != ret["checksum"]:
        raise RuntimeError(
            f'Checksum invalid! {hex(expected_checksum)} != {hex(ret["checksum"])}'
        )

    if ret["guarantee_msg_order"] != guarantee_msg_order:
        raise ValueError("Both peers must set guarantee_msg_order identically")

    return ret


class CtrlMsg:
    """Implementation of control messages

    For now we have one opcode `1` which means shutdown.
    The opcode takes `close_after_n_recv`, which is the number of
    messages to receive before the worker should close.
    """

    fmt = "QQ"
    nbytes = struct.calcsize(fmt)

    @staticmethod
    def serialize(opcode, close_after_n_recv):
        return struct.pack(CtrlMsg.fmt, int(opcode), int(close_after_n_recv))

    @staticmethod
    def deserialize(serialized_bytes):
        return struct.unpack(CtrlMsg.fmt, serialized_bytes)

    @staticmethod
    def handle_ctrl_msg(ep_weakref, log, msg, future):
        """Function that is called when receiving the control message"""
        try:
            future.result()
        except UCXCanceled:
            return  # The ctrl signal was canceled
        logger.debug(log)
        ep = ep_weakref()
        if ep is None or ep.closed():
            return  # The endpoint is closed

        opcode, close_after_n_recv = CtrlMsg.deserialize(msg)
        if opcode == 1:
            ep.close_after_n_recv(close_after_n_recv, count_from_ep_creation=True)
        else:
            raise UCXError("Received unknown control opcode: %s" % opcode)

    @staticmethod
    def setup_ctrl_recv(ep):
        """Help function to setup the receive of the control message"""
        log = "[Recv shutdown] ep: %s, tag: %s" % (
            hex(ep.uid),
            hex(ep._tags["ctrl_recv"]),
        )
        msg = bytearray(CtrlMsg.nbytes)
        msg_arr = Array(msg)
        shutdown_fut = comm.tag_recv(
            ep._ep, msg_arr, msg_arr.nbytes, ep._tags["ctrl_recv"], name=log
        )

        shutdown_fut.add_done_callback(
            partial(CtrlMsg.handle_ctrl_msg, weakref.ref(ep), log, msg)
        )


async def _listener_handler_coroutine(
    conn_request, ctx, func, guarantee_msg_order, endpoint_error_handling
):
    # We create the Endpoint in five steps:
    #  1) Create endpoint from conn_request
    #  2) Generate unique IDs to use as tags
    #  3) Exchange endpoint info such as tags
    #  4) Setup control receive callback
    #  5) Execute the listener's callback function
    endpoint = ctx.worker.ep_create_from_conn_request(
        conn_request, endpoint_error_handling
    )

    seed = os.urandom(16)
    msg_tag = hash64bits("msg_tag", seed, endpoint.handle)
    ctrl_tag = hash64bits("ctrl_tag", seed, endpoint.handle)

    peer_info = await exchange_peer_info(
        endpoint=endpoint,
        msg_tag=msg_tag,
        ctrl_tag=ctrl_tag,
        guarantee_msg_order=guarantee_msg_order,
        listener=True,
    )
    tags = {
        "msg_send": peer_info["msg_tag"],
        "msg_recv": msg_tag,
        "ctrl_send": peer_info["ctrl_tag"],
        "ctrl_recv": ctrl_tag,
    }
    ep = Endpoint(
        endpoint=endpoint, ctx=ctx, guarantee_msg_order=guarantee_msg_order, tags=tags
    )

    logger.debug(
        "_listener_handler() server: %s, msg-tag-send: %s, "
        "msg-tag-recv: %s, ctrl-tag-send: %s, ctrl-tag-recv: %s"
        % (
            hex(endpoint.handle),
            hex(ep._tags["msg_send"]),
            hex(ep._tags["msg_recv"]),
            hex(ep._tags["ctrl_send"]),
            hex(ep._tags["ctrl_recv"]),
        )
    )

    # Setup the control receive
    CtrlMsg.setup_ctrl_recv(ep)

    # Removing references here to avoid delayed clean up
    del ctx

    # Finally, we call `func`
    if asyncio.iscoroutinefunction(func):
        await func(ep)
    else:
        func(ep)


def _listener_handler(
    conn_request, callback_func, ctx, guarantee_msg_order, endpoint_error_handling
):
    asyncio.ensure_future(
        _listener_handler_coroutine(
            conn_request,
            ctx,
            callback_func,
            guarantee_msg_order,
            endpoint_error_handling,
        )
    )


def _epoll_fd_finalizer(epoll_fd, progress_tasks):
    assert epoll_fd >= 0
    # Notice, progress_tasks must be cleared before we close
    # epoll_fd
    progress_tasks.clear()
    close_fd(epoll_fd)


class ApplicationContext:
    """
    The context of the Asyncio interface of UCX.
    """

    def __init__(self, config_dict={}, blocking_progress_mode=None):
        self.progress_tasks = []

        # For now, a application context only has one worker
        self.context = ucx_api.UCXContext(config_dict)
        self.worker = ucx_api.UCXWorker(self.context)

        if blocking_progress_mode is not None:
            self.blocking_progress_mode = blocking_progress_mode
        elif "UCXPY_NON_BLOCKING_MODE" in os.environ:
            self.blocking_progress_mode = False
        else:
            self.blocking_progress_mode = True

        if self.blocking_progress_mode:
            self.epoll_fd = self.worker.init_blocking_progress_mode()
            weakref.finalize(
                self, _epoll_fd_finalizer, self.epoll_fd, self.progress_tasks
            )

    def create_listener(
        self,
        callback_func,
        port=0,
        guarantee_msg_order=False,
        endpoint_error_handling=False,
    ):
        """Create and start a listener to accept incoming connections

        callback_func is the function or coroutine that takes one
        argument -- the Endpoint connected to the client.

        Notice, the listening is closed when the returned Listener
        goes out of scope thus remember to keep a reference to the object.

        Parameters
        ----------
        callback_func: function or coroutine
            A callback function that gets invoked when an incoming
            connection is accepted
        port: int, optional
            An unused port number for listening, or `0` to let UCX assign
            an unused port.
        guarantee_msg_order: boolean, optional
            Whether to guarantee message order or not. Remember, both peers
            of the endpoint must set guarantee_msg_order to the same value.
        endpoint_error_handling: boolean, optional
            Enable endpoint error handling raising exceptions when an error
            occurs, may incur in performance penalties but prevents a process
            from terminating unexpectedly that may happen when disabled.

        Returns
        -------
        Listener
            The new listener. When this object is deleted, the listening stops
        """
        self.continuous_ucx_progress()
        if port is None:
            port = 0

        logger.info("create_listener() - Start listening on port %d" % port)
        ret = Listener(
            ucx_api.UCXListener(
                worker=self.worker,
                port=port,
                cb_func=_listener_handler,
                cb_args=(
                    callback_func,
                    self,
                    guarantee_msg_order,
                    endpoint_error_handling,
                ),
            )
        )
        return ret

    async def create_endpoint(
        self, ip_address, port, guarantee_msg_order, endpoint_error_handling=False
    ):
        """Create a new endpoint to a server

        Parameters
        ----------
        ip_address: str
            IP address of the server the endpoint should connect to
        port: int
            IP address of the server the endpoint should connect to
        guarantee_msg_order: boolean, optional
            Whether to guarantee message order or not. Remember, both peers
            of the endpoint must set guarantee_msg_order to the same value.
        endpoint_error_handling: boolean, optional
            Enable endpoint error handling raising exceptions when an error
            occurs, may incur in performance penalties but prevents a process
            from terminating unexpectedly that may happen when disabled.

        Returns
        -------
        Endpoint
            The new endpoint
        """
        self.continuous_ucx_progress()
        ucx_ep = self.worker.ep_create(ip_address, port, endpoint_error_handling)
        self.worker.progress()

        # We create the Endpoint in three steps:
        #  1) Generate unique IDs to use as tags
        #  2) Exchange endpoint info such as tags
        #  3) Use the info to create an endpoint
        seed = os.urandom(16)
        msg_tag = hash64bits("msg_tag", seed, ucx_ep.handle)
        ctrl_tag = hash64bits("ctrl_tag", seed, ucx_ep.handle)
        peer_info = await exchange_peer_info(
            endpoint=ucx_ep,
            msg_tag=msg_tag,
            ctrl_tag=ctrl_tag,
            guarantee_msg_order=guarantee_msg_order,
            listener=False,
        )
        tags = {
            "msg_send": peer_info["msg_tag"],
            "msg_recv": msg_tag,
            "ctrl_send": peer_info["ctrl_tag"],
            "ctrl_recv": ctrl_tag,
        }
        ep = Endpoint(
            endpoint=ucx_ep,
            ctx=self,
            guarantee_msg_order=guarantee_msg_order,
            tags=tags,
        )

        logger.debug(
            "create_endpoint() client: %s, msg-tag-send: %s, "
            "msg-tag-recv: %s, ctrl-tag-send: %s, ctrl-tag-recv: %s"
            % (
                hex(ep._ep.handle),
                hex(ep._tags["msg_send"]),
                hex(ep._tags["msg_recv"]),
                hex(ep._tags["ctrl_send"]),
                hex(ep._tags["ctrl_recv"]),
            )
        )

        # Setup the control receive
        CtrlMsg.setup_ctrl_recv(ep)
        return ep

    def continuous_ucx_progress(self, event_loop=None):
        """Guarantees continuous UCX progress

        Use this function to associate UCX progress with an event loop.
        Notice, multiple event loops can be associate with UCX progress.

        This function is automatically called when calling
        `create_listener()` or `create_endpoint()`.

        Parameters
        ----------
        event_loop: asyncio.event_loop, optional
            The event loop to evoke UCX progress. If None,
            `asyncio.get_event_loop()` is used.
        """
        loop = event_loop if event_loop is not None else asyncio.get_event_loop()
        if loop in self.progress_tasks:
            return  # Progress has already been guaranteed for the current event loop

        if self.blocking_progress_mode:
            task = BlockingMode(self.worker, loop, self.epoll_fd)
        else:
            task = NonBlockingMode(self.worker, loop)
        self.progress_tasks.append(task)

    def get_ucp_worker(self):
        """Returns the underlying UCP worker handle (ucp_worker_h)
        as a Python integer.
        """
        return self.worker.handle

    def get_config(self):
        """Returns all UCX configuration options as a dict.

        Returns
        -------
        dict
            The current UCX configuration options
        """
        return self.context.get_config()

    def ucp_context_info(self):
        """Return low-level UCX info about this endpoint as a string"""
        return self.context.info()

    def ucp_worker_info(self):
        """Return low-level UCX info about this endpoint as a string"""
        return self.worker.info()

    def fence(self):
        return self.worker.fence()

    async def flush(self):
        return await comm.flush_worker(self.worker)

    def get_worker_address(self):
        return self.worker.get_address()

    def register_am_allocator(self, allocator, allocator_type):
        if allocator_type == "host":
            allocator_type = ucx_api.AllocatorType.HOST
        elif allocator_type == "cuda":
            allocator_type = ucx_api.AllocatorType.CUDA
        else:
            allocator_type = ucx_api.AllocatorType.UNSUPPORTED
        self.worker.register_am_allocator(allocator, allocator_type)


class Listener:
    """A handle to the listening service started by `create_listener()`

    The listening continues as long as this object exist or `.close()` is called.
    Please use `create_listener()` to create an Listener.
    """

    def __init__(self, backend):
        assert backend.initialized
        self._b = backend

    def closed(self):
        """Is the listener closed?"""
        return not self._b.initialized

    @property
    def ip(self):
        """The listening network IP address"""
        return self._b.ip

    @property
    def port(self):
        """The listening network port"""
        return self._b.port

    def close(self):
        """Closing the listener"""
        self._b.close()


class Endpoint:
    """An endpoint represents a connection to a peer

    Please use `create_listener()` and `create_endpoint()`
    to create an Endpoint.
    """

    def __init__(self, endpoint, ctx, guarantee_msg_order, tags=None):
        self._ep = endpoint
        self._ctx = ctx
        self._guarantee_msg_order = guarantee_msg_order
        self._send_count = 0  # Number of calls to self.send()
        self._recv_count = 0  # Number of calls to self.recv()
        self._finished_recv_count = 0  # Number of returned (finished) self.recv() calls
        self._shutting_down_peer = False  # Told peer to shutdown
        self._close_after_n_recv = None
        self._tags = tags

    @property
    def uid(self):
        """The unique ID of the underlying UCX endpoint"""
        return self._ep.handle

    def closed(self):
        """Is this endpoint closed?"""
        return self._ep is None or not self._ep.initialized

    def abort(self):
        """Close the communication immediately and abruptly.
        Useful in destructors or generators' ``finally`` blocks.

        Notice, this functions doesn't signal the connected peer to close.
        To do that, use `Endpoint.close()`
        """
        if self.closed():
            return
        logger.debug("Endpoint.abort(): %s" % hex(self.uid))
        self._ep.close()
        self._ep = None
        self._ctx = None

    async def close(self):
        """Close the endpoint cleanly.
        This will attempt to flush outgoing buffers before actually
        closing the underlying UCX endpoint.
        """
        if self.closed():
            return
        try:
            # Making sure we only tell peer to shutdown once
            if self._shutting_down_peer:
                return
            self._shutting_down_peer = True

            # Send a shutdown message to the peer
            msg = CtrlMsg.serialize(opcode=1, close_after_n_recv=self._send_count)
            msg_arr = Array(msg)
            log = "[Send shutdown] ep: %s, tag: %s, close_after_n_recv: %d" % (
                hex(self.uid),
                hex(self._tags["ctrl_send"]),
                self._send_count,
            )
            logger.debug(log)
            try:
                await comm.tag_send(
                    self._ep, msg_arr, msg_arr.nbytes, self._tags["ctrl_send"], name=log
                )
            # The peer might already be shutting down thus we can ignore any send errors
            except UCXError as e:
                logging.warning(
                    "UCX failed closing worker %s (probably already closed): %s"
                    % (hex(self.uid), repr(e))
                )
        finally:
            if not self.closed():
                # Give all current outstanding send() calls a chance to return
                self._ctx.worker.progress()
                await asyncio.sleep(0)
                self.abort()

    @nvtx_annotate("UCXPY_SEND", color="green", domain="ucxpy")
    async def send(self, buffer, tag=None):
        """Send `buffer` to connected peer.

        Parameters
        ----------
        buffer: exposing the buffer protocol or array/cuda interface
            The buffer to send. Raise ValueError if buffer is smaller
            than nbytes.
        tag: hashable, optional
            Set a tag that the receiver must match.
        """
        if self.closed():
            raise UCXCloseError("Endpoint closed")
        if not isinstance(buffer, Array):
            buffer = Array(buffer)
        nbytes = buffer.nbytes
        log = "[Send #%03d] ep: %s, tag: %s, nbytes: %d, type: %s" % (
            self._send_count,
            hex(self.uid),
            hex(self._tags["msg_send"]),
            nbytes,
            type(buffer.obj),
        )
        logger.debug(log)
        self._send_count += 1
        if tag is None:
            tag = self._tags["msg_send"]
        else:
            tag = hash64bits(self._tags["msg_send"], hash(tag))
        if self._guarantee_msg_order:
            tag += self._send_count
        return await comm.tag_send(self._ep, buffer, nbytes, tag, name=log)

    @nvtx_annotate("UCXPY_AM_SEND", color="green", domain="ucxpy")
    async def am_send(self, buffer):
        """Send `buffer` to connected peer.

        Parameters
        ----------
        buffer: exposing the buffer protocol or array/cuda interface
            The buffer to send. Raise ValueError if buffer is smaller
            than nbytes.
        """
        if self.closed():
            raise UCXCloseError("Endpoint closed")
        if not isinstance(buffer, Array):
            buffer = Array(buffer)
        nbytes = buffer.nbytes
        log = "[AM Send #%03d] ep: %s, tag: %s, nbytes: %d, type: %s" % (
            self._send_count,
            hex(self.uid),
            hex(self._tags["msg_send"]),
            nbytes,
            type(buffer.obj),
        )
        logger.debug(log)
        self._send_count += 1
        return await comm.am_send(self._ep, buffer, nbytes, name=log)

    @nvtx_annotate("UCXPY_RECV", color="red", domain="ucxpy")
    async def recv(self, buffer, tag=None):
        """Receive from connected peer into `buffer`.

        Parameters
        ----------
        buffer: exposing the buffer protocol or array/cuda interface
            The buffer to receive into. Raise ValueError if buffer
            is smaller than nbytes or read-only.
        tag: hashable, optional
            Set a tag that must match the received message. Notice, currently
            UCX-Py doesn't support a "any tag" thus `tag=None` only matches a
            send that also sets `tag=None`.
        """
        if self.closed():
            raise UCXCloseError("Endpoint closed")
        if not isinstance(buffer, Array):
            buffer = Array(buffer)
        nbytes = buffer.nbytes
        log = "[Recv #%03d] ep: %s, tag: %s, nbytes: %d, type: %s" % (
            self._recv_count,
            hex(self.uid),
            hex(self._tags["msg_recv"]),
            nbytes,
            type(buffer.obj),
        )
        logger.debug(log)
        self._recv_count += 1
        if tag is None:
            tag = self._tags["msg_recv"]
        else:
            tag = hash64bits(self._tags["msg_recv"], hash(tag))
        if self._guarantee_msg_order:
            tag += self._recv_count
        ret = await comm.tag_recv(self._ep, buffer, nbytes, tag, name=log)
        self._finished_recv_count += 1
        if (
            self._close_after_n_recv is not None
            and self._finished_recv_count >= self._close_after_n_recv
        ):
            self.abort()
        return ret

    @nvtx_annotate("UCXPY_AM_RECV", color="red", domain="ucxpy")
    async def am_recv(self):
        """Receive from connected peer.
        """
        if self.closed():
            raise UCXCloseError("Endpoint closed")
<<<<<<< HEAD
        log = "[Recv AM #%03d] ep: %s" % (self._recv_count, hex(self.uid))
=======
        log = "[AM Recv #%03d] ep: %s" % (self._recv_count, hex(self.uid))
>>>>>>> a3f3b087
        logger.debug(log)
        self._recv_count += 1
        ret = await comm.am_recv(self._ep, name=log)
        self._finished_recv_count += 1
        if (
            self._close_after_n_recv is not None
            and self._finished_recv_count >= self._close_after_n_recv
        ):
            self.abort()
        return ret

    def cuda_support(self):
        """Return whether UCX is configured with CUDA support or not"""
        return self._ctx.context.cuda_support

    def get_ucp_worker(self):
        """Returns the underlying UCP worker handle (ucp_worker_h)
        as a Python integer.
        """
        return self._ctx.worker.handle

    def get_ucp_endpoint(self):
        """Returns the underlying UCP endpoint handle (ucp_ep_h)
        as a Python integer.
        """
        return self._ep.handle

    def ucx_info(self):
        """Return low-level UCX info about this endpoint as a string"""
        return self._ep.info()

    def close_after_n_recv(self, n, count_from_ep_creation=False):
        """Close the endpoint after `n` received messages.

        Parameters
        ----------
        n: int
            Number of messages to received before closing the endpoint.
        count_from_ep_creation: bool, optional
            Whether to count `n` from this function call (default) or
            from the creation of the endpoint.
        """
        if not count_from_ep_creation:
            n += self._finished_recv_count  # Make `n` absolute
        if self._close_after_n_recv is not None:
            raise UCXError(
                "close_after_n_recv has already been set to: %d (abs)"
                % self._close_after_n_recv
            )
        if n == self._finished_recv_count:
            self.abort()
        elif n > self._finished_recv_count:
            self._close_after_n_recv = n
        else:
            raise UCXError(
                "`n` cannot be less than current recv_count: %d (abs) < %d (abs)"
                % (n, self._finished_recv_count)
            )

    async def send_obj(self, obj, tag=None):
        """Send `obj` to connected peer that calls `recv_obj()`.

        The transfer includes an extra message containing the size of `obj`,
        which increases the overhead slightly.

        Parameters
        ----------
        obj: exposing the buffer protocol or array/cuda interface
            The object to send.
        tag: hashable, optional
            Set a tag that the receiver must match.

        Example
        -------
        >>> await ep.send_obj(pickle.dumps([1,2,3]))
        """
        if not isinstance(obj, Array):
            obj = Array(obj)
        nbytes = Array(array.array("Q", [obj.nbytes]))
        await self.send(nbytes, tag=tag)
        await self.send(obj, tag=tag)

    async def recv_obj(self, tag=None, allocator=bytearray):
        """Receive from connected peer that calls `send_obj()`.

        As opposed to `recv()`, this function returns the received object.
        Data is received into a buffer allocated by `allocator`.

        The transfer includes an extra message containing the size of `obj`,
        which increses the overhead slightly.

        Parameters
        ----------
        tag: hashable, optional
            Set a tag that must match the received message. Notice, currently
            UCX-Py doesn't support a "any tag" thus `tag=None` only matches a
            send that also sets `tag=None`.
        allocator: callabale, optional
            Function to allocate the received object. The function should
            take the number of bytes to allocate as input and return a new
            buffer of that size as output.

        Example
        -------
        >>> await pickle.loads(ep.recv_obj())
        """
        nbytes = array.array("Q", [0])
        await self.recv(nbytes, tag=tag)
        nbytes = nbytes[0]
        ret = allocator(nbytes)
        await self.recv(ret, tag=tag)
        return ret

    async def flush(self):
        return await comm.flush_ep(self)


# The following functions initialize and use a single ApplicationContext instance


def init(options={}, env_takes_precedence=False, blocking_progress_mode=None):
    """Initiate UCX.

    Usually this is done automatically at the first API call
    but this function makes it possible to set UCX options programmable.
    Alternatively, UCX options can be specified through environment variables.

    Parameters
    ----------
    options: dict, optional
        UCX options send to the underlying UCX library
    env_takes_precedence: bool, optional
        Whether environment variables takes precedence over the `options`
        specified here.
    blocking_progress_mode: bool, optional
        If None, blocking UCX progress mode is used unless the environment variable
        `UCXPY_NON_BLOCKING_MODE` is defined.
        Otherwise, if True blocking mode is used and if False non-blocking mode is used.
    """
    global _ctx
    if _ctx is not None:
        raise RuntimeError(
            "UCX is already initiated. Call reset() and init() "
            "in order to re-initate UCX with new options."
        )
    if env_takes_precedence:
        for k in os.environ.keys():
            if k in options:
                del options[k]

    _ctx = ApplicationContext(options, blocking_progress_mode=blocking_progress_mode)


def reset():
    """Resets the UCX library by shutting down all of UCX.

    The library is initiated at next API call.
    """
    global _ctx
    if _ctx is not None:
        weakref_ctx = weakref.ref(_ctx)
        _ctx = None
        gc.collect()
        if weakref_ctx() is not None:
            msg = (
                "Trying to reset UCX but not all Endpoints and/or Listeners "
                "are closed(). The following objects are still referencing "
                "ApplicationContext: "
            )
            for o in gc.get_referrers(weakref_ctx()):
                msg += "\n  %s" % str(o)
            raise UCXError(msg)


def get_ucx_version():
    """Return the version of the underlying UCX installation

    Notice, this function doesn't initialize UCX.

    Returns
    -------
    tuple
        The version as a tuple e.g. (1, 7, 0)
    """
    return ucx_api.get_ucx_version()


def progress():
    """Try to progress the communication layer

    Warning, it is illegal to call this from a call-back function such as
    the call-back function given to create_listener.
    """
    return _get_ctx().worker.progress()


def get_config():
    """Returns all UCX configuration options as a dict.

    If UCX is uninitialized, the options returned are the
    options used if UCX were to be initialized now.
    Notice, this function doesn't initialize UCX.

    Returns
    -------
    dict
        The current UCX configuration options
    """

    if _ctx is None:
        return ucx_api.get_current_options()
    else:
        return _get_ctx().get_config()


def register_am_allocator(allocator, allocator_type):
    return _get_ctx().register_am_allocator(allocator, allocator_type)


def create_listener(
    callback_func, port=None, guarantee_msg_order=False, endpoint_error_handling=False
):
    return _get_ctx().create_listener(
        callback_func,
        port,
        guarantee_msg_order,
        endpoint_error_handling=endpoint_error_handling,
    )


async def create_endpoint(
    ip_address, port, guarantee_msg_order=False, endpoint_error_handling=False
):
    return await _get_ctx().create_endpoint(
        ip_address,
        port,
        guarantee_msg_order,
        endpoint_error_handling=endpoint_error_handling,
    )


def continuous_ucx_progress(event_loop=None):
    _get_ctx().continuous_ucx_progress(event_loop=event_loop)


def get_ucp_worker():
    return _get_ctx().get_ucp_worker()


def get_worker_address():
    return _get_ctx().get_worker_address()


def get_ucp_context_info():
    """Gets information on the current UCX context, obtained from
       `ucp_context_print_info`.
    """
    return _get_ctx().ucp_context_info()


def get_ucp_worker_info():
    """Gets information on the current UCX worker, obtained from
       `ucp_worker_print_info`.
    """
    return _get_ctx().ucp_worker_info()


def get_active_transports():
    """Returns a list of all transports that are available and are currently
       active in UCX, meaning UCX **may** use them depending on the type of
       transfers and how it is configured but is not required to do so.
    """
    info = get_ucp_context_info()
    resources = re.findall("^#.*resource.*md.*dev.*flags.*$", info, re.MULTILINE)
    return set([r.split()[-1].split("/")[0] for r in resources])


async def flush():
    """Flushes outstanding AMO and RMA operations. This ensures that the
       operations issued on this worker have completed both locally and remotely.
       This function does not guarantee ordering.
    """
    if _ctx is not None:
        return await _get_ctx().flush()
    else:
        # If ctx is not initialized we still want to do the right thing by asyncio
        return await asyncio.sleep(0)


def fence():
    """Ensures ordering of non-blocking communication operations on the UCP worker.
       This function returns nothing, but will raise an error if it cannot make
       this guarantee. This function does not ensure any operations have completed.
    """
    if _ctx is not None:
        _get_ctx().fence()


# Setting the __doc__
create_listener.__doc__ = ApplicationContext.create_listener.__doc__
create_endpoint.__doc__ = ApplicationContext.create_endpoint.__doc__
continuous_ucx_progress.__doc__ = ApplicationContext.continuous_ucx_progress.__doc__
get_ucp_worker.__doc__ = ApplicationContext.get_ucp_worker.__doc__<|MERGE_RESOLUTION|>--- conflicted
+++ resolved
@@ -667,11 +667,7 @@
         """
         if self.closed():
             raise UCXCloseError("Endpoint closed")
-<<<<<<< HEAD
-        log = "[Recv AM #%03d] ep: %s" % (self._recv_count, hex(self.uid))
-=======
         log = "[AM Recv #%03d] ep: %s" % (self._recv_count, hex(self.uid))
->>>>>>> a3f3b087
         logger.debug(log)
         self._recv_count += 1
         ret = await comm.am_recv(self._ep, name=log)
