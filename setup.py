# Copyright (c) 2018-2021, NVIDIA CORPORATION. All rights reserved.
# See file LICENSE for terms.

# This file is a copy of what is available in a Cython demo + some additions

from __future__ import absolute_import, print_function

import os
import re
from distutils.sysconfig import get_config_var, get_python_inc

import versioneer
from Cython.Distutils.build_ext import new_build_ext as build_ext
from setuptools import setup
from setuptools.extension import Extension

include_dirs = [os.path.dirname(get_python_inc())]
library_dirs = [get_config_var("LIBDIR")]
libraries = ["ucp", "uct", "ucm", "ucs"]
extra_compile_args = ["-std=c99", "-Werror"]


def get_ucp_version():
    with open(include_dirs[0] + "/ucp/api/ucp_version.h") as f:
        ftext = f.read()
        major = re.findall("^#define.*UCP_API_MAJOR.*", ftext, re.MULTILINE)
        minor = re.findall("^#define.*UCP_API_MINOR.*", ftext, re.MULTILINE)

        major = int(major[0].split()[-1])
        minor = int(minor[0].split()[-1])

        return (major, minor)


ext_modules = [
    Extension(
        "ucp._libs.ucx_api",
        sources=["ucp/_libs/ucx_api.pyx", "ucp/_libs/src/c_util.c"],
        depends=["ucp/_libs/src/c_util.h", "ucp/_libs/ucx_api_dep.pxd"],
        include_dirs=include_dirs,
        library_dirs=library_dirs,
        libraries=libraries,
        extra_compile_args=extra_compile_args,
    ),
    Extension(
        "ucp._libs.arr",
        sources=["ucp/_libs/arr.pyx"],
        include_dirs=include_dirs,
        library_dirs=library_dirs,
        libraries=libraries,
        extra_compile_args=extra_compile_args,
    ),
]

<<<<<<< HEAD
extras_require = {
    "test": [
        "pytest",
        "pytest-asyncio",
    ]
}

setup(
    name="ucx-py"+os.getenv("RAPIDS_PY_WHEEL_CUDA_SUFFIX", default=''),
    packages=find_packages(exclude=["tests*"]),
    package_data={"": ["*.pyi"]},
    ext_modules=ext_modules,
    cmdclass=cmdclass,
    version=os.getenv("RAPIDS_PY_WHEEL_VERSIONEER_OVERRIDE", default=versioneer.get_version()),
    python_requires=">=3.6",
    install_requires=install_requires,
    extras_require=extras_require,
    description="Python Bindings for the Unified Communication X library (UCX)",
    long_description=readme,
    author="NVIDIA Corporation",
    license="BSD-3-Clause",
    license_files=["LICENSE"],
    zip_safe=False,
    classifiers=[
        "Intended Audience :: Developers",
        "Intended Audience :: System Administrators",
        "License :: OSI Approved :: BSD License",
        "Operating System :: POSIX :: Linux",
        "Programming Language :: Python",
        "Topic :: Software Development :: Libraries :: Python Modules",
        "Topic :: System :: Hardware",
        "Topic :: System :: Systems Administration",
        "Programming Language :: Python :: 3",
    ],
    url="https://github.com/rapidsai/ucx-py",
=======
cmdclass = dict(build_ext=build_ext)
cmdclass = versioneer.get_cmdclass(cmdclass)

setup(
    ext_modules=ext_modules,
    cmdclass=cmdclass,
    version=versioneer.get_version(),
>>>>>>> 5c7f2a35
)<|MERGE_RESOLUTION|>--- conflicted
+++ resolved
@@ -6,7 +6,6 @@
 from __future__ import absolute_import, print_function
 
 import os
-import re
 from distutils.sysconfig import get_config_var, get_python_inc
 
 import versioneer
@@ -18,18 +17,6 @@
 library_dirs = [get_config_var("LIBDIR")]
 libraries = ["ucp", "uct", "ucm", "ucs"]
 extra_compile_args = ["-std=c99", "-Werror"]
-
-
-def get_ucp_version():
-    with open(include_dirs[0] + "/ucp/api/ucp_version.h") as f:
-        ftext = f.read()
-        major = re.findall("^#define.*UCP_API_MAJOR.*", ftext, re.MULTILINE)
-        minor = re.findall("^#define.*UCP_API_MINOR.*", ftext, re.MULTILINE)
-
-        major = int(major[0].split()[-1])
-        minor = int(minor[0].split()[-1])
-
-        return (major, minor)
 
 
 ext_modules = [
@@ -52,49 +39,12 @@
     ),
 ]
 
-<<<<<<< HEAD
-extras_require = {
-    "test": [
-        "pytest",
-        "pytest-asyncio",
-    ]
-}
-
-setup(
-    name="ucx-py"+os.getenv("RAPIDS_PY_WHEEL_CUDA_SUFFIX", default=''),
-    packages=find_packages(exclude=["tests*"]),
-    package_data={"": ["*.pyi"]},
-    ext_modules=ext_modules,
-    cmdclass=cmdclass,
-    version=os.getenv("RAPIDS_PY_WHEEL_VERSIONEER_OVERRIDE", default=versioneer.get_version()),
-    python_requires=">=3.6",
-    install_requires=install_requires,
-    extras_require=extras_require,
-    description="Python Bindings for the Unified Communication X library (UCX)",
-    long_description=readme,
-    author="NVIDIA Corporation",
-    license="BSD-3-Clause",
-    license_files=["LICENSE"],
-    zip_safe=False,
-    classifiers=[
-        "Intended Audience :: Developers",
-        "Intended Audience :: System Administrators",
-        "License :: OSI Approved :: BSD License",
-        "Operating System :: POSIX :: Linux",
-        "Programming Language :: Python",
-        "Topic :: Software Development :: Libraries :: Python Modules",
-        "Topic :: System :: Hardware",
-        "Topic :: System :: Systems Administration",
-        "Programming Language :: Python :: 3",
-    ],
-    url="https://github.com/rapidsai/ucx-py",
-=======
 cmdclass = dict(build_ext=build_ext)
 cmdclass = versioneer.get_cmdclass(cmdclass)
 
 setup(
+    name="ucx-py"+os.getenv("RAPIDS_PY_WHEEL_CUDA_SUFFIX", default=''),
     ext_modules=ext_modules,
     cmdclass=cmdclass,
-    version=versioneer.get_version(),
->>>>>>> 5c7f2a35
+    version=os.getenv("RAPIDS_PY_WHEEL_VERSIONEER_OVERRIDE", default=versioneer.get_version()),
 )